# Release 1.12.2

## Bug Fixes and Other Changes

<<<<<<< HEAD
# Release 1.13.2

## Bug Fixes and Other Changes
* TF-RCCL path fix for issue#370
* The 1.13.2 whl package is built the ROCm2.3 user-bit environment
=======
*   Fixes a potential security vulnerability where carefully crafted GIF images
    can produce a null pointer dereference during decoding.
>>>>>>> f5ce1c00

# Release 1.13.0

## Major Features and Improvements

* TensorFlow Lite has moved from contrib to core. This means that Python modules are under `tf.lite` and source code is now under `tensorflow/lite` rather than `tensorflow/contrib/lite`.
* TensorFlow GPU binaries are now built against CUDA 10 and TensorRT 5.0.
* Support for Python3.7 on all operating systems.
* Moved NCCL to core.

## ROCm Features and Improvements
* MIOpen v1.7.1 integration
* Tensorflow VERBS support is enabled, details in: [TensorFlow Verbs Quick-Start](https://github.com/ROCmSoftwarePlatform/tensorflow-upstream/blob/r1.13-rocm/rocm_docs/tensorflow-verbs.md)

## Behavioral changes

* Disallow conversion of python floating types to uint32/64 (matching behavior of other integer types) in `tf.constant`.
* Make the `gain` argument of convolutional orthogonal initializers (`convolutional_delta_orthogonal`, `convolutional_orthogonal_1D`, `convolutional_orthogonal_2D`, `convolutional_orthogonal_3D`) have consistent behavior with the `tf.initializers.orthogonal` initializer, i.e. scale the output l2-norm by `gain` and NOT by `sqrt(gain)`. (Note that these functions are currently in `tf.contrib` which is not guaranteed backward compatible).

## Bug Fixes and Other Changes

*   Documentation
    *   Update the doc with the details about the rounding mode used in
        quantize_and_dequantize_v2.
    *   Clarify that tensorflow::port::InitMain() _should_ be called before
        using the TensorFlow library. Programs failing to do this are not
        portable to all platforms.
*   Deprecations and Symbol renames.
    *   Removing deprecations for the following endpoints: `tf.acos`,
        `tf.acosh`, `tf.add`, `tf.as_string`, `tf.asin`, `tf.asinh`, `tf.atan`,
        `tf.atan2`, `tf.atanh`, `tf.cos`, `tf.cosh`, `tf.equal`, `tf.exp`,
        `tf.floor`, `tf.greater`, `tf.greater_equal`, `tf.less`,
        `tf.less_equal`, `tf.log`, `tf.logp1`, `tf.logical_and`,
        `tf.logical_not`, `tf.logical_or`, `tf.maximum`, `tf.minimum`,
        `tf.not_equal`, `tf.sin`, `tf.sinh`, `tf.tan`
    *   Deprecate `tf.data.Dataset.shard`.
    *   Deprecate `saved_model.loader.load` which is replaced by
        `saved_model.load` and `saved_model.main_op`, which will be replaced by
        `saved_model.main_op` in V2.
    *   Deprecate tf.QUANTIZED_DTYPES. The official new symbol is
        tf.dtypes.QUANTIZED_DTYPES.
    *   Update sklearn imports for deprecated packages.
    *   Deprecate `Variable.count_up_to` and `tf.count_up_to` in favor of
        `Dataset.range`.
    *   Export `confusion_matrix` op as `tf.math.confusion_matrix` instead of
        `tf.train.confusion_matrix`.
    *   Add `tf.dtypes.` endpoint for every constant in dtypes.py. Moving
        endpoints in versions.py to corresponding endpoints in `tf.sysconfig.`
        and `tf.version.`. Moving all constants under `tf.saved_model`
        submodules to `tf.saved_model` module. New endpoints are added in V1 and
        V2 but existing endpoint removals are only applied in V2.
    *   Deprecates behavior where device assignment overrides collocation
        constraints inside a collocation context manager.
*   Keras & Python API
    *   Add to Keras functionality analogous to
        `tf.register_tensor_conversion_function`.
    *   Subclassed Keras models can now be saved through
        `tf.contrib.saved_model.save_keras_model`.
    *   `LinearOperator.matmul` now returns a new `LinearOperator`.
*   New ops and improved op functionality
    *   Add a Nearest Neighbor Resize op.
    *   Add an `ignore_unknown` argument to `parse_values` which suppresses
        ValueError for unknown hyperparameter types. Such * Add
        `tf.linalg.matvec` convenience function.
    *   `tf.einsum()`raises `ValueError` for unsupported equations like
        `"ii->"`.
    *   Add DCT-I and IDCT-I in `tf.signal.dct` and `tf.signal.idct`.
    *   Add LU decomposition op.
    *   Add quantile loss to gradient boosted trees in estimator.
    *   Add `round_mode` to `QuantizeAndDequantizeV2` op to select rounding
        algorithm.
    *   Add `unicode_encode`, `unicode_decode`, `unicode_decode_with_offsets`,
        `unicode_split`, `unicode_split_with_offset`, and `unicode_transcode`
        ops. Amongst other things, this Op adds the ability to encode, decode,
        and transcode a variety of input text encoding formats into the main
        Unicode encodings (UTF-8, UTF-16-BE, UTF-32-BE)
    *   Add "unit" attribute to the substr op, which allows obtaining the
        substring of a string containing unicode characters.
    *   Broadcasting support for Ragged Tensors.
    *   `SpaceToDepth` supports uint8 data type.
    *   Support multi-label quantile regression in estimator.
    *   We now use "div" as the default partition_strategy in
        `tf.nn.safe_embedding_lookup_sparse`, `tf.nn.sampled_softmax` and
        `tf.nn.nce_loss`. hyperparameter are ignored.
*   Performance
    *   Improve performance of GPU cumsum/cumprod by up to 300x.
    *   Added support for weight decay in most TPU embedding optimizers,
        including AdamW and MomentumW.
*   TensorFlow 2.0 Development
    *   Add a command line tool to convert to TF2.0, tf_upgrade_v2
    *   Merge `tf.spectral` into `tf.signal` for TensorFlow 2.0.
    *   Change the default recurrent activation function for LSTM from
        'hard_sigmoid' to 'sigmoid' in 2.0. Historically recurrent activation is
        'hard_sigmoid' since it is fast than 'sigmoid'. With new unified backend
        between CPU and GPU mode, since the CuDNN kernel is using sigmoid, we
        change the default for CPU mode to sigmoid as well. With that, the
        default LSTM will be compatible with both CPU and GPU kernel. This will
        enable user with GPU to use CuDNN kernel by default and get a 10x
        performance boost in training. Note that this is checkpoint breaking
        change. If user want to use their 1.x pre-trained checkpoint, please
        construct the layer with LSTM(recurrent_activation='hard_sigmoid') to
        fallback to 1.x behavior.
*   TensorFlow Lite
    *   Move from `tensorflow/contrib/lite` to `tensorflow/lite`.
    *   Add experimental Java API for injecting TensorFlow Lite delegates
    *   Add support for strings in TensorFlow Lite Java API.
*   `tf.contrib`:
    *   Add Apache Ignite Filesystem plugin to support accessing Apache IGFS.
    *   Dropout now takes `rate` argument, `keep_prob` is deprecated.
    *   Estimator occurrences references `tf.contrib.estimator` were changed to
        `tf.estimator`:
    *   `tf.contrib.estimator.BaselineEstimator` with
        `tf.estimator.BaselineEstimator`
    *   `tf.contrib.estimator.DNNLinearCombinedEstimator` with
        `tf.estimator.DNNLinearCombinedEstimator`
    *   `tf.contrib.estimator.DNNEstimator` with `tf.estimator.DNNEstimator`
    *   `tf.contrib.estimator.LinearEstimator` with
        `tf.estimator.LinearEstimator`
    *   `tf.contrib.estimator.InMemoryEvaluatorHook` and
        tf.estimator.experimental.InMemoryEvaluatorHook`.
    *   `tf.contrib.estimator.make_stop_at_checkpoint_step_hook` with
        `tf.estimator.experimental.make_stop_at_checkpoint_step_hook`.
    *   Expose `tf.distribute.Strategy as the new name for
        tf.contrib.distribute.DistributionStrategy.
    *   Migrate linear optimizer from contrib to core.
    *   Move `tf.contrib.signal` to `tf.signal` (preserving aliases in
        tf.contrib.signal).
    *   Users of `tf.contrib.estimator.export_all_saved_models` and related
        should switch to
        `tf.estimator.Estimator.experimental_export_all_saved_models`.
*   tf.data:
    *   Add `tf.data.experimental.StatsOptions()`, to configure options to
        collect statistics from `tf.data.Dataset` pipeline using
        `StatsAggregator`. Add nested option, `experimental_stats` (which takes
        a `tf.data.experimen tal.StatsOptions` object), to `tf.data.Options`.
        Deprecates `tf.data.experimental.set_stats_agregator`.
    *   Performance optimizations:
    *   Add `tf.data.experimental.OptimizationOptions()`, to configure options
        to enable `tf.data` performance optimizations. Add nested option,
        `experimental_optimization` (which takes a
        `tf.data.experimental.OptimizationOptions` object), to
        `tf.data.Options`. Remove performance optimization options from
        `tf.data.Options`, and add them under
        `tf.data.experimental.OptimizationOptions` instead.
    *   Enable `map_and_batch_fusion` and `noop_elimination` optimizations by
        default. They can be disabled by configuring
        `tf.data.experimental.OptimizationOptions` to set `map_and_batch =
        False` or `noop_elimination = False` respectively. To disable all
        default optimizations, set `apply_default_optimizations = False`.
    *   Support parallel map in `map_and_filter_fusion`.
    *   Disable static optimizations for input pipelines that use non-resource
        `tf.Variable`s.
    *   Add NUMA-aware MapAndBatch dataset.
    *   Deprecate `tf.data.Dataset.make_one_shot_iterator()` in V1, removed it
        from V2, and added tf.compat.v1.data.make_one_shot_iterator()`.
    *   Deprecate `tf.data.Dataset.make_initializable_iterator()` in V1, removed
        it from V2, and added `tf.compat.v1.data.make_initializable_iterator()`.
    *   Enable nested dataset support in core `tf.data` transformations.
    *   For `tf.data.Dataset` implementers: Added
        `tf.data.Dataset._element_structured property` to replace
        `Dataset.output_{types,shapes,classes}`.
    *   Make `num_parallel_calls` of `tf.data.Dataset.interleave` and
        `tf.data.Dataset.map` work in Eager mode.
*   Toolchains
    *   Fixed OpenSSL compatibility by avoiding `EVP_MD_CTX_destroy`.
    *   Added bounds checking to printing deprecation warnings.
    *   Upgraded CUDA dependency to 10.0
    *   To build with Android NDK r14b, add "#include <linux/compiler.h>" to
        android-ndk-r14b/platforms/android-14/arch-*/usr/include/linux/futex.h
    *   Removed `:android_tensorflow_lib_selective_registration*` targets, use
        `:android_tensorflow_lib_lite*` targets instead.
*   XLA
    *   Move `RoundToEven` function to xla/client/lib/math.h.
    *   A new environment variable `TF_XLA_DEBUG_OPTIONS_PASSTHROUGH` set to "1"
        or "true" allows the debug options passed within an XRTCompile op to be
        passed directly to the XLA compilation backend. If such variable is not
        set (service side), only a restricted set will be passed through.
    *   Allow the XRTCompile op to return the ProgramShape resulted form the XLA
        compilation as a second return argument.
    *   XLA HLO graphs can now be rendered as SVG/HTML.
*   Estimator
    *   Replace all occurences of `tf.contrib.estimator.BaselineEstimator` with
        `tf.estimator.BaselineEstimator`
    *   Replace all occurences of
        `tf.contrib.estimator.DNNLinearCombinedEstimator` with
        `tf.estimator.DNNLinearCombinedEstimator`
    *   Replace all occurrences of `tf.contrib.estimator.DNNEstimator` with
        `tf.estimator.DNNEstimator`
    *   Replace all occurrences of `tf.contrib.estimator.LinearEstimator` with
        `tf.estimator.LinearEstimator`
    *   Users of `tf.contrib.estimator.export_all_saved_models` and related
        should switch to
        `tf.estimator.Estimator.experimental_export_all_saved_models`.
    *   Update `regression_head` to the new Head API for Canned Estimator V2.
    *   Switch `multi_class_head` to Head API for Canned Estimator V2.
    *   Replace all occurences of `tf.contrib.estimator.InMemoryEvaluatorHook`
        and `tf.contrib.estimator.make_stop_at_checkpoint_step_hook` with
        `tf.estimator.experimental.InMemoryEvaluatorHook` and
        `tf.estimator.experimental.make_stop_at_checkpoint_step_hook`
    *   Migrate linear optimizer from contrib to core.

## Thanks to our Contributors

This release contains contributions from many people at Google, as well as:

Abhinav Upadhyay, Ag Ramesh, akikaaa, Alexis Louis, Anders Huss, Andreas Madsen, Andrew Banchich, Andy Craze, Anton Dmitriev, Artem Malykh, Avijit-Nervana, Balint Cristian, Benjamin Tan Wei Hao, Bhavani Subramanian, Brendan Finan, Brian Nemsick, Bryan Cutler, By Shen, Cao Zongyan, Castiel, Chris Antaki, Christian Goll, Cibifang, Clayne Robison, Codrut Grosu, Cong Xu, Dalmo Cirne, Daniel Hunter, Dougal J. Sutherland, Edvard Fagerholm, EFanZh, Erik Smistad, Evgeniy Polyakov, Feiyang Chen, franklin5, Fred Reiss, Gautam, gehring, Geoffrey Irving, George Sterpu, Gitea, Grzegorz George Pawelczak, Guozhong Zhuang, himkt, Hoeseong Kim, Huan Li (李卓桓), HuiyangFei, hyunyoung, Isaac Burbank, jackonan, Jacky Ko, Jason Furmanek, Jason Zaman, Javier Luraschi, Jiang,Zhoulong, joaak, John Lin, Jonathan Wyatt Hoech, josephyearsley, Josh Gordon, Julian Niedermeier, Karl Lessard, Keno Fischer, lanhin, Leon Graser, leondgarse, Li, Guizi, Li, Yiqiang, lxl910915, Mahmoud Abuzaina, manhyuk, Marcela Morales Quispe, margaretmz, Matt Conley, Max Pumperla, mbhuiyan, mdfaijul, Meng, Peng, Michael, Michael Gielda, mrTsjolder, Muhammad Wildan, neargye, Nehal J Wani, NEWPLAN, Niranjan Hasabnis, Nutti, olicht, Pan Daoxin, Pedro Monreal, Peng Yu, pillarpond, Pooya Davoodi, qiezi, Rholais Lii, Richard Yu, Rin Arakaki, Roger Iyengar, sahilbadyal, Sami Kama, Sandip Giri, Scott Leishman, Serge Panev, Seunghoon Park, Shafi Dayatar, shengfuintel, Shimin Guo, Siju, silent567, Stefan Dyulgerov, steven, Tao Wei, Thor Johnsen, Tingbo Lu, tomguluson92, Tongxuan Liu, Trevor Morris, Ubuntu, Vadim Borisov, vanderliang, wangsiyu, Wen Yun, Wen-Heng (Jack) Chung, wenxizhu, William D. Irons, Xiaoming (Jason) Cui, Yan Facai (颜发才), Yanbo Liang, Yaniv Blumenfeld, Yash Gaurkar, Yicheng Fan, Yong Tang, Yongjoon Lee, Yuan (Terry) Tang, Yuxin Wu, zldrobit

# Release 1.12.0

## Major Features and Improvements

*   Keras models can now be directly exported to the SavedModel
    format(`tf.contrib.saved_model.save_keras_model()`) and used with Tensorflow
    Serving.
*   Keras models now support evaluating with a `tf.data.Dataset`.
*   TensorFlow binaries are built with XLA support linked in by default.
*   Ignite Dataset added to contrib/ignite that allows to work with Apache
    Ignite.

## ROCm Features and Improvements
* MIOpenv1.6 integration
* Training in fp16 is fully supported
* Performance improvements in TF CNN benchmarks
* Layer fusion is supported, details in: [TensorFlow ROCm port high-level design document](https://github.com/ROCmSoftwarePlatform/tensorflow-upstream/blob/r1.12-rocm/rocm_docs/rocm-port-overview.md)

## Bug Fixes and Other Changes

*   tf.data:
    *   tf.data users can now represent, get, and set options of TensorFlow
        input pipelines using `tf.data.Options()`, `tf.data.Dataset.options()`,
        and `tf.data.Dataset.with_options()` respectively.
    *   New `tf.data.Dataset.reduce()` API allows users to reduce a finite
        dataset to a single element using a user-provided reduce function.
    *   New `tf.data.Dataset.window()` API allows users to create finite windows
        of input dataset; when combined with the `tf.data.Dataset.reduce()` API,
        this allows users to implement customized batching.
    *   All C++ code moves to the `tensorflow::data` namespace.
    *   Add support for `num_parallel_calls` to `tf.data.Dataset.interleave`.
*   `tf.contrib`:
    *   Remove `tf.contrib.linalg`. `tf.linalg` should be used instead.
    *   Replace any calls to `tf.contrib.get_signature_def_by_key(metagraph_def,
        signature_def_key)` with
        `meta_graph_def.signature_def[signature_def_key]`. Catching a ValueError
        exception thrown by `tf.contrib.get_signature_def_by_key` should be
        replaced by catching a KeyError exception.
*   `tf.contrib.data`
    *   Deprecate, and replace by tf.data.experimental.
*   Other:
    *   Instead of jemalloc, revert back to using system malloc since it
        simplifies build and has comparable performance.
    *   Remove integer types from `tf.nn.softplus` and `tf.nn.softsign` OpDefs.
        This is a bugfix; these ops were never meant to support integers.
    *   Allow subslicing Tensors with a single dimension.
    *   Add option to calculate string length in Unicode characters.
    *   Add functionality to SubSlice a tensor.
    *   Add searchsorted (ie lower/upper_bound) op.
    *   Add model explainability to Boosted Trees.
    *   Support negative positions for tf.substr.
    *   There was previously a bug in the bijector_impl where the
        _reduce_jacobian_det_over_event does not handle scalar ILDJ
        implementations properly.
    *   In tf eager execution, allow re-entering a GradientTape context.
    *   Add tf_api_version flag. If --define=tf_api_version=2 flag is passed in,
        then bazel will build TensorFlow API version 2.0. Note that TensorFlow
        2.0 is under active development and has no guarantees at this point.
    *   Add additional compression options to TfRecordWriter.
    *   Performance improvements for regex full match operations.
    *   Replace tf.GraphKeys.VARIABLES with `tf.GraphKeys.GLOBAL_VARIABLES`.
    *   Remove unused dynamic learning rate support.

## Thanks to our Contributors

This release contains contributions from many people at Google, as well as:

(David) Siu-Kei Muk, Ag Ramesh, Anton Dmitriev, Artem Sobolev, Avijit-Nervana,
Bairen Yi, Bruno Goncalves, By Shen, candy.dc, Cheng Chen, Clayne Robison,
coder3101, Dao Zhang, Elms, Fei Hu, feiquan, Geoffrey Irving, Guozhong Zhuang,
hellcom, Hoeseong Kim, imsheridan, Jason Furmanek, Jason Zaman, Jenny Sahng,
jiefangxuanyan, Johannes Bannhofer, Jonathan Homer, Koan-Sin Tan, kouml, Loo
Rong Jie, Lukas Geiger, manipopopo, Ming Li, Moritz KröGer, Naurril, Niranjan
Hasabnis, Pan Daoxin, Peng Yu, pengwa, rasmi, Roger Xin, Roland Fernandez, Sami
Kama, Samuel Matzek, Sangjung Woo, Sergei Lebedev, Sergii Khomenko, shaohua,
Shaohua Zhang, Shujian2015, Sunitha Kambhampati, tomguluson92, ViníCius Camargo,
wangsiyu, weidankong, Wen-Heng (Jack) Chung, William D. Irons, Xin Jin, Yan
Facai (颜发才), Yanbo Liang, Yash Katariya, Yong Tang, 在原佐为

# Release 1.11.0

## Major Features and Improvements

*   Nvidia GPU:
    *   Prebuilt binaries are now (as of TensorFlow 1.11) built against cuDNN
        7.2 and TensorRT 4. See updated install guides:
        [Installing TensorFlow on Ubuntu](https://www.tensorflow.org/install/install_linux#tensorflow_gpu_support)
*   Google Cloud TPU:
    *   Experimental tf.data integration for Keras on Google Cloud TPUs.
    *   Experimental / preview support for eager execution on Google Cloud TPUs.
*   DistributionStrategy:
    *   Add multi-GPU DistributionStrategy support in tf.keras. Users can now
        use `fit`, `evaluate` and `predict` to distribute their model on
        multiple GPUs.
    *   Add multi-worker DistributionStrategy and standalone client support in
        Estimator. See
        [README](https://github.com/tensorflow/tensorflow/tree/master/tensorflow/contrib/distribute)
        for more details.
*   Add C, C++, and Python functions for querying kernels.

## Breaking Changes

* Keras:
  * The default values for tf.keras `RandomUniform`, `RandomNormal`, and `TruncatedNormal` initializers have been changed to match those in external Keras.
  * Breaking change: `model.get_config()` on a Sequential model now returns a config dictionary (consistent with other Model instances) instead of a list of configs for the underlying layers.

## Bug Fixes and Other Changes

*   C++:
    *   Changed the signature of SessionFactory::NewSession so that it can
        return a meaningful error message on failure.
*   tf.data:
    *   Remove `num_parallel_parser_calls` argument from
        `tf.contrib.data.make_csv_dataset()`. [tf.data] Remove
        `num_parallel_parser_calls` argument from
        `tf.contrib.data.make_csv_dataset()`.
    *   `tf.data.Dataset.list_files()` raises an exception at initialization
        time if the argument matches no files.
    *   Renamed BigTable class to BigtableTable for clarity
    *   Document use of the Cloud Bigtable API
    *   Add `tf.contrib.data.reduce_dataset` which can be used to reduce a
        dataset to a single element.
    *   Generalization of `tf.contrib.data.sliding_window_batch`.
*   INC:
    *   Runtime improvements to triangular solve.
*   `tf.contrib`:
    *   Add an `implementation` argument to `tf.keras.layers.LocallyConnected2D`
        and `tf.keras.layers.LocallyConnected1D`. The new mode
        (`implementation=2`) performs forward pass as a single dense matrix
        multiplication, allowing dramatic speedups in certain scenarios (but
        worse performance in others - see docstring). The option also allows to
        use `padding=same`.
    *   Add documentation clarifying the differences between tf.fill and
        tf.constant.
    *   Add experimental IndexedDatasets.
    *   Add selective registration target using the lite proto runtime.
    *   Add simple Tensor and DataType classes to TensorFlow Lite Java
    *   Add support for bitcasting to/from uint32 and uint64.
    *   Added a subclass of Estimator that can be created from a SavedModel
        (SavedModelEstimator).
    *   Adds leaf index modes as an argument.
    *   Allow a different output shape from the input in
        tf.contrib.image.transform.
    *   Change the state_size order of the StackedRNNCell to be natural order.
        To keep the existing behavior, user can add reverse_state_order=True
        when constructing the StackedRNNCells.
    *   Deprecate self.test_session() in favor of self.session() or
        self.cached_session().
    *   Directly import tensor.proto.h (the transitive import will be removed
        from tensor.h soon).
    *   Estimator.train() now supports tf.contrib.summary.\* summaries out of
        the box; each call to .train() will now create a separate tfevents file
        rather than re-using a shared one.
    *   Fix FTRL L2-shrinkage behavior: the gradient from the L2 shrinkage term
        should not end up in the accumulator.
    *   Fix toco compilation/execution on Windows.
    *   GoogleZoneProvider class added to detect which Google Cloud Engine zone
        tensorflow is running in.
    *   It is now safe to call any of the C API's TF_Delete\* functions on
        nullptr.
    *   Log some errors on Android to logcat.
    *   Match FakeQuant numerics in TFLite to improve accuracy of TFLite
        quantized inference models.
    *   Optional bucket location check for the GCS Filesystem.
    *   Performance enhancements for StringSplitOp & StringSplitV2Op.
    *   Performance improvements for regex replace operations.
    *   TFRecordWriter now raises an error if .write() fails.
    *   TPU: More helpful error messages in TPUClusterResolvers.
    *   The legacy_init_op argument to SavedModelBuilder methods for adding
        MetaGraphs has been deprecated. Please use the equivalent main_op
        argument instead. As part of this, we now explicitly check for a single
        main_op or legacy_init_op at the time of SavedModel building, whereas
        the check on main_op was previously only done at load time.
    *   The protocol used for Estimator training is now configurable in
        RunConfig.
    *   Triangular solve performance improvements.
    *   Unify RNN cell interface between TF and Keras. Add new
        get_initial_state() to Keras and TF RNN cell, which will use to replace
        the existing zero_state() method.
    *   Update initialization of variables in Keras.
    *   Updates to "constrained_optimization" in tensorflow/contrib.
    *   boosted trees: adding pruning mode.
    *   tf.train.Checkpoint does not delete old checkpoints by default.
    *   tfdbg: Limit the total disk space occupied by dumped tensor data to 100
        GBytes. Add environment variable `TFDBG_DISK_BYTES_LIMIT` to allow
        adjustment of this upper limit.

## Thanks to our Contributors

This release contains contributions from many people at Google, as well as:

Aapeli, adoda, Ag Ramesh, Amogh Mannekote, Andrew Gibiansky, Andy Craze, Anirudh Koul, Aurelien Geron, Avijit, Avijit-Nervana, Ben, Benjamin H. Myara, bhack, Brett Koonce, Cao Zongyan, cbockman, cheerss, Chikanaga Tomoyuki, Clayne Robison, cosine0, Cui Wei, Dan J, David, David Norman, Dmitry Klimenkov, Eliel Hojman, Florian Courtial, fo40225, formath, Geoffrey Irving, gracehoney, Grzegorz Pawelczak, Guoliang Hua, Guozhong Zhuang, Herman Zvonimir DošIlović, HuiyangFei, Jacker, Jan HüNnemeyer, Jason Taylor, Jason Zaman, Jesse, Jiang,Zhoulong, Jiawei Zhang, Jie, Joe Yearsley, Johannes Schmitz, Jon Perl, Jon Triebenbach, Jonathan, Jonathan Hseu, Jongmin Park, Justin Shenk, karl@kubx.ca, Kate Hodesdon, Kb Sriram, Keishi Hattori, Kenneth Blomqvist, Koan-Sin Tan, Li Liangbin, Li, Yiqiang, Loo Rong Jie, Madiyar, Mahmoud Abuzaina, Mark Ryan, Matt Dodge, mbhuiyan, melvinljy96, Miguel Mota, Nafis Sadat, Nathan Luehr, naurril, Nehal J Wani, Niall Moran, Niranjan Hasabnis, Nishidha Panpaliya, npow, olicht, Pei Zhang, Peng Wang (Simpeng), Peng Yu, Philipp Jund, Pradeep Banavara, Pratik Kalshetti, qwertWZ, Rakesh Chada, Randy West, Ray Kim, Rholais Lii, Robin Richtsfeld, Rodrigo Silveira, Ruizhi, Santosh Kumar, Seb Bro, Sergei Lebedev, sfujiwara, Shaba Abhiram, Shashi, SneakyFish5, Soila Kavulya, Stefan Dyulgerov, Steven Winston, Sunitha Kambhampati, Surry Shome, Taehoon Lee, Thor Johnsen, Tristan Rice, TShapinsky, tucan, tucan9389, Vicente Reyes, Vilmar-Hillow, Vitaly Lavrukhin, wangershi, weidan.kong, weidankong, Wen-Heng (Jack) Chung, William D. Irons, Wim Glenn, XFeiF, Yan Facai (颜发才), Yanbo Liang, Yong Tang, Yoshihiro Yamazaki, Yuan (Terry) Tang, Yuan, Man, zhaoyongke, ÁRon
Ricardo Perez-Lopez, 张天启, 张晓飞


# Release 1.10.1
## Bug Fixes and Other Changes

* `tf.keras`:
  * Fixing keras on Cloud TPUs. No new binaries will be built for Windows.


# Release 1.10.0

## Major Features And Improvements

* The `tf.lite` runtime now supports `complex64`.
* Initial [Google Cloud Bigtable integration](https://github.com/tensorflow/tensorflow/tree/r1.10/tensorflow/contrib/bigtable) for `tf.data`.
* Improved local run behavior in `tf.estimator.train_and_evaluate` which does not reload checkpoints for evaluation.
* `RunConfig` now sets device_filters to restrict how workers and PS can communicate. This can speed up training and ensure clean shutdowns in some situations. But if you have jobs that require communication between workers, you will have to set custom session_options in your `RunConfig`.
* Moved Distributions and Bijectors from `tf.contrib.distributions` to [Tensorflow Probability (TFP)](https://github.com/tensorflow/probability). `tf.contrib.distributions` is now deprecated and will be removed by the end of 2018.
* Adding new endpoints for existing tensorflow symbols. These endpoints are going to be the preferred endpoints going forward and may replace some of the existing endpoints in the future. See below for the complete list. New symbols have been added to the following modules: [`tf.debugging`](https://www.tensorflow.org/versions/master/api_docs/python/tf/debugging), [`tf.dtypes`](https://www.tensorflow.org/versions/master/api_docs/python/tf/dtypes), [`tf.image`](https://www.tensorflow.org/versions/master/api_docs/python/tf/image), [`tf.io`](https://www.tensorflow.org/versions/master/api_docs/python/tf/io), [`tf.linalg`](https://www.tensorflow.org/versions/master/api_docs/python/tf/linalg), [`tf.manip`](https://www.tensorflow.org/versions/master/api_docs/python/tf/manip), [`tf.math`](https://www.tensorflow.org/versions/master/api_docs/python/tf/math), [`tf.quantization`](https://www.tensorflow.org/versions/master/api_docs/python/tf/quantization), [`tf.strings`](https://www.tensorflow.org/versions/master/api_docs/python/tf/strings)

## Breaking Changes

* Prebuilt binaries are now (as of TensorFlow 1.10) built against NCCL 2.2 and no longer include NCCL in the binary install. TensorFlow usage with multiple GPUs and NCCL requires upgrade to [NCCL 2.2](https://developer.nvidia.com/nccl). See updated install guides: [TensorFlow GPU support](https://www.tensorflow.org/install/gpu) and [Build TensorFlow from source](https://www.tensorflow.org/install/source).
* Starting from TensorFlow 1.11, Windows builds will use Bazel. Therefore, we will drop official support for cmake.

## Bug Fixes and Other Changes

* `tf.data`:
  * `tf.contrib.data.group_by_reducer()` is now available via the public API.
  * `tf.contrib.data.choose_from_datasets()` is now available via the public API.
  * Adding `drop_remainder` argument to `tf.data.Dataset.batch()` and `tf.data.Dataset.padded_batch()`, deprecating `tf.contrib.data.batch_and_drop_remainder()` and `tf.contrib.data.padded_batch_and_drop_remainder()`.
* `tf.estimator`:
  * `Estimator`s now use custom savers included in `EstimatorSpec` scaffolds for saving SavedModels during export.
  * `EstimatorSpec` will now add a default prediction output for export if no `export_output` is provided, eliminating the need to explicitly include a `PredictOutput` object in the `model_fn` for simple use-cases.
  * Support sparse_combiner in canned Linear Estimators.
  * Added batch normalization to `DNNClassifier`, `DNNRegressor`, and `DNNEstimator`.
  * Adding ranking support for boosted trees.
  * Adding center bias option for boosted trees.
* Add `synchronization` and `aggregation` args to get_variable(). These args will be used for distributed variables.
* Add `synchronization` and `aggregation` args to the layer `add_weight()` API. These args will be used for distributed variables.
* `tf.losses.*` do not add to the global collection when executing eagerly (to avoid leaking memory).
* Support different summary and checkpoint directories in `tf.train.MonitoredTrainingSession()`.
* Added IndRNN, IndyGRU, and IndyLSTM cells to `tf.contrib.rnn`.
* Add safe static factory functions for SparseTensor and convert all CHECKs to DCHECKs. Using the constructor directly is unsafe and deprecated.
* Make the Bigtable client connection pool configurable & increase the default # of connections for performance.
* Added derivative of `tf.random_gamma` with respect to the alpha parameter.
* Added derivative of `tf.igamma(a, x)` and `tf.igammac(a, x)` with respect to a.
* Modified Bessel functions of order zero and one.
* Add FillTriangular Bijector to create triangular matrices.
* Added support for Type III DCT, and `tf.spectral.idct(type=2|3)`.
* Correctly handle CuDNN RNN weight loaded when nest in `TimeDistributed`.
* Adding per-element weight support for `WALSComputePartialLhsAndRhsOp`.
* ZerosLike and OnesLike ops treated as constants by Graph Transform Tool.
* Gamma distribution and the derived distributions (Beta, Dirichlet, Student's t, inverse Gamma) now fully reparameterized.
* Java: Experimental wrapper classes to make graph generation easier. Thanks @karllessard and @kbsriram
* Build & link in secure gRPC components (switch from the insecure grpc dependency to secure grpc dependency).
* Adding new endpoints for existing tensorflow symbols. These endpoints are going to be the preferred endpoints going forward and may replace some of the existing endpoints in the future. List of new endpoints:
  * New endpoints in `tf.image` namespace: `tf.image.extract_image_patches`
  * New endpoints in `tf.debugging` namespace: `tf.debugging.check_numerics`, `tf.debugging.is_finite`, `tf.debugging.is_inf`, `tf.debugging.is_nan`.
  * New endpoints in `tf.dtypes` namespace: `tf.dtypes.as_string`.
  * New endpoints in `tf.io` namespace: `tf.io.decode_base64`, `tf.io.decode_compressed`, `tf.io.decode_json_example`, `tf.io.decode_raw`, `tf.io.encode_base64`, `tf.io.matching_files`, `tf.io.parse_tensor`, `tf.io.read_file, `tf.io.write_file`.
  * New endpoints in tf.linalg namespace: `tf.linalg.cross`, `tf.linalg.tensor_diag` (corresponds to `tf.diag`), `tf.linalg.tensor_diag_part` (corresponds to `tf.diag_part`).
  * New endpoints in tf.manip namespace: `tf.manip.batch_to_space_nd`, `tf.manip.gather_nd`, `tf.manip.reshape`, `tf.manip.reverse`, `tf.manip.scatter_nd`, `tf.manip.space_to_batch_nd`, `tf.manip.tile`
  * New endpoints in tf.math namespace: `tf.math.acos`, `tf.math.acosh`, `tf.math.add`, `tf.math.asin`, `tf.math.asinh`, `tf.math.atan`, `tf.math.atan2`, `tf.math.atanh`, `tf.math.betainc`, `tf.math.ceil`, `tf.math.cos`, `tf.math.cosh`, `tf.math.digamma`, `tf.math.equal`, `tf.math.erfc`, `tf.math.exp`, `tf.math.expm1`, `tf.math.floor`, `tf.math.greater`, `tf.math.greater_equal`, `tf.math.igamma`, `tf.math.igammac`, `tf.math.invert_permutation`, `tf.math.less`, `tf.math.less_equal`, `tf.math.lgamma`, `tf.math.log`, `tf.math.log1p`, `tf.math.logical_and`, `tf.math.logical_not`, `tf.math.logical_or`, `tf.math.maximum`, `tf.math.minimum`, `tf.math.not_equal`, `tf.math.polygamma`, `tf.math.reciprocal`, `tf.math.rint`, `tf.math.rsqrt`, `tf.math.segment_max`, `tf.math.segment_mean`, `tf.math.segment_min`, `tf.math.segment_prod`, `tf.math.segment_sum`, `tf.math.sin`, `tf.math.sinh`, `tf.math.softplus`, `tf.math.softsign`, `tf.math.squared_difference`, `tf.math.tan`, `tf.math.unsorted_segment_max`, `tf.math.unsorted_segment_min`, `tf.math.unsorted_segment_prod`, `tf.math.unsorted_segment_sum`, `tf.math.zeta`.
  * New endpoints in `tf.quantization` namespace: `tf.quantization.dequantize`, `tf.quantization.fake_quant_with_min_max_args`, `tf.quantization.fake_quant_with_min_max_args_gradient`, `tf.quantization.fake_quant_with_min_max_vars`,  `tf.quantization.fake_quant_with_min_max_vars_gradient`, `tf.quantization.fake_quant_with_min_max_vars_per_channel`,  `tf.quantization.fake_quant_with_min_max_vars_per_channel_gradient`.
  * New endpoints in tf.strings namespace: `tf.strings.join` (corresponds to `tf.string_join`), `tf.strings.regex_replace`, `tf.strings.to_number` (corresponds to `tf.string_to_number`), `tf.strings.strip` (corresponds to `tf.string_strip`), `tf.strings.substr`, `tf.strings.to_hash_bucket` (corresponds to `tf.string_to_hash_bucket`), `tf.strings.to_hash_bucket_fast` (corresponds to `tf.string_to_hash_bucket_fast`), `tf.strings.to_hash_bucket_strong` (corresponds to `tf.string_to_hash_bucket_strong`).


## Thanks to our Contributors

This release contains contributions from many people at Google, as well as:

Ag Ramesh, Alex Wiltschko, Alexander Pantyukhin, Amogh Mannekote, An Jiaoyang, Andrei Nigmatulin, Andrew Ginns, BjøRn Moholt, Brett Koonce, Chengzhi Chen, Chinmay Das, Christian Ertler, Christoph Boeddeker, Clayne Robison, Courtial Florian, ctiijima, Dan Douthit, Dan J, Dan Ringwalt, EFanZh, Emanuele Ballarin, eqy, Evgeniy Zheltonozhskiy, Freedom" Koan-Sin Tan, FréDéRic Branchaud-Charron, G K, gracehoney, Guillaume Klein, Guozhong Zhuang, Hsien-Yang Li, hsm207, ImSheridan, Jayaram Bobba, Jiandong Ruan, Jie, Joel Shor, Jonas Rauber, Jongmin Baek, jsawruk, Karan Kaw, Karl Lessard, karl@kubx.ca, Kb Sriram, KinmanLam, leiiwang, Li, Yiqiang, Loo Rong Jie, Mahmoud Abuzaina, Mahmoud Aslan, ManHyuk, Martin Patz, Martin Zeitler, mktozk, Mohammad Ashraf Bhuiyan, mrTsjolder, Naman Bhalla, Nick Felt, Nicolas Lopez, Niranjan Hasabnis, Nishidha Panpaliya, Nitish, nrstott, Nutti, Parag Jain, PeterLee, Philipp Jund, Rach L, Rafal Wojdyla, Roland Zimmermann, Sergei Lebedev, SneakyFish5, Soila Kavulya, Sriram Veturi, Steven Schmatz, Taehoon Lee, Tang, Wenyi, Taras Sereda, Ted Chang, Tim Zaman, Tristan Rice, tucan, vchigrin, Vikram Tiwari, Vincent, WeberXie, William D. Irons, Yan Facai (颜发才), Yong Tang, Yu Yi, Yuxin Wu, Zé ViníCius

# Release 1.9.0

## Major Features And Improvements
* Updated docs for `tf.keras`: New Keras-based [get started](http://tensorflow.org/versions/r1.9/get_started),
  and [programmers guide page](http://tensorflow.org/versions/r1.9/programmers_guide/keras).
* Update `tf.keras` to the Keras 2.1.6 API.
* Added [`tf.keras.layers.CuDNNGRU`](https://www.tensorflow.org/versions/r1.9/api_docs/python/tf/keras/layers/CuDNNGRU) and [`tf.keras.layers.CuDNNLSTM`](https://www.tensorflow.org/versions/r1.9/api_docs/python/tf/keras/layers/CuDNNLSTM) layers. [Try it](https://colab.sandbox.google.com/github/tensorflow/tensorflow/blob/master/tensorflow/contrib/eager/python/examples/nmt_with_attention/nmt_with_attention.ipynb?linkId=53292082).
* Adding support of core [feature columns](https://www.tensorflow.org/get_started/feature_columns) and [losses](https://www.tensorflow.org/api_docs/python/tf/losses) to [gradient boosted trees estimators](https://github.com/tensorflow/models/tree/master/official/boosted_trees).
* The [python interface](https://www.tensorflow.org/versions/r1.9/api_docs/python/tf/lite)
  for the [TFLite Optimizing Converter](https://github.com/tensorflow/tensorflow/blob/master/tensorflow/lite/toco/README.md)
  has been expanded, and the command line interface (AKA: `toco`, `tflite_convert`) is once again
  included in the standard `pip` installation.
* Improved data-loading and text processing with:
    * [`tf.decode_compressed`](https://www.tensorflow.org/versions/r1.9/api_docs/python/tf/decode_compressed)
    * [`tf.string_strip`](https://www.tensorflow.org/versions/r1.9/api_docs/python/tf/string_strip)
    * [`tf.strings.regex_full_match`](https://www.tensorflow.org/versions/r1.9/api_docs/python/tf/strings/regex_full_match)
* Added experimental support for new pre-made Estimators:
  * [`tf.contrib.estimator.BaselineEstimator`](https://www.tensorflow.org/versions/r1.9/api_docs/python/tf/contrib/estimator/BaselineEstimator)
  * [`tf.contrib.estimator.RNNClassifier`](https://www.tensorflow.org/versions/r1.9/api_docs/python/tf/contrib/estimator/RNNEstimator)
  * [`tf.contrib.estimator.RNNEstimator`](https://www.tensorflow.org/versions/r1.9/api_docs/python/tf/contrib/estimator/RNNClassifier)
* The [distributions.Bijector](https://www.tensorflow.org/versions/r1.9/api_docs/python/tf/contrib/distributions/bijectors/Bijector)
  API supports broadcasting for Bijectors with new API changes.
  
## Breaking Changes
  * If you're opening empty variable scopes; replace `variable_scope('', ...)` by
    `variable_scope(tf.get_variable_scope(), ...)`.
  * Headers used for building custom ops have been moved from site-packages/external into site-packages/tensorflow/include/external.

## Bug Fixes and Other Changes

*   `tfe.Network` is deprecated. Please inherit from `tf.keras.Model`.
*   Layered variable names have changed in the following conditions:
    *   Using `tf.keras.layers` with custom variable scopes.
    *   Using `tf.layers` in a subclassed `tf.keras.Model` class. See
        [here](https://www.tensorflow.org/versions/r1.9/api_docs/python/tf/layers)
        for more details
*   `tf.data`:
    *   `Dataset.from_generator()` now accepts an `args` list, in order to
        create nested generators.
    *   `Dataset.list_files()` now produces deterministic results when
        `shuffle=False` or a `seed` is passed.
    *   `tf.contrib.data.sample_from_datasets()` and
        `tf.contrib.data.choose_from_datasets()` make it easier to sample or
        deterministically choose elements from multiple datasets.
    *   `tf.contrib.data.make_csv_dataset()` now supports line breaks in quoted
        strings, and two infrequently used arguments removed.
    *   (C++) `DatasetBase::DebugString()` is now `const`.
    *   (C++) `DatasetBase::MakeIterator()` has been renamed to
        `DatasetBase::MakeIteratorInternal()`.
    *   (C++) `IteratorBase::Initialize()` method was added to support raising
        errors during iterator construction.
*   Eager Execution:
    *   Added the ability to pause recording operations for gradient computation
        via `tf.GradientTape.stop_recording`.
    *   Updated documentation, introductory notebooks.
*   `tf.keras`:
    *   Move Keras code out of _impl folder and remove API files.
    *   `tf.keras.Model.save_weights` now saves in TensorFlow format by default.
    *   Enable dataset iterators to be passed to `tf.keras.Model` training/eval
        methods.
*   TensorFlow Debugger (tfdbg) CLI: fix an issue in which the TensorBoard
    Debugger Plugin could not handle total source file size exceeding gRPC
    message size limit (4 MB).
*   `tf.contrib`:
    *   `tf.contrib.framework.zero_initializer` supports ResourceVariable.
    *   Adding "constrained_optimization" to tensorflow/contrib.
*   Other:
    *   Add GCS Configuration Ops.
    *   Changing signature of `MakeIterator` to enable propagating error status.
    *   KL divergence for two Dirichlet distributions.
    *   More consistent GcsFileSystem behavior for certain reads past EOF.
    *   Update benchmark for tf.scan to match ranges across eager and graph
        modes.
    *   Fixed bug in `tf.reduce_prod gradient` for complex dtypes.
    *   Allow the use of '.' in variables (e.g. "hparams.parse('a.b=1.0')"),
        which would previously raise an error. This will correspond to an
        attribute name with an embedded '.' symbol (e.g. 'a.b'), which can only
        be accessed indirectly (e.g. through getattr and setattr). To set this
        up the user will first need to explicitly add the variable to the hparam
        object (e.g. "hparams.add_hparam(name='a.b', value=0.0)").
    *   Benchmark for tf.scan in graph and eager modes.
    *   Added complex128 support to FFT, FFT2D, FFT3D, IFFT, IFFT2D, and IFFT3D.
    *   Making ids unique in `nn.embedding_lookup_sparse`. This helps to reduce
        RPC calls for looking up the embeddings when there are repeated ids in
        the batch.
    *   Support indicator column in boosted trees.
    *   Prevent `tf.gradients()` from backpropagating through integer tensors.
    *   LinearOperator[1D,2D,3D]Circulant added to `tensorflow.linalg`.
    *   Conv3D, Conv3DBackpropInput, Conv3DBackpropFilter now supports
        arbitrary.
    *   Added `tf.train.Checkpoint` for reading/writing object-based
        checkpoints.
    *   Added LinearOperatorKronecker, a dense-free implementation of the
        Kronecker Product.
    *   Allow LinearOperator to broadcast.
    *   SavedModelBuilder will now deduplicate asset names that point to files
        with the same basename and the same contents. Note that this may result
        in new asset files included in SavedModels in cases where assets with
        the same name but different contents were previously overwriting each
        other.

## Thanks to our Contributors

This release contains contributions from many people at Google, as well as:

Abdullah Alrasheed, Achal Shah, Ad-530, ADiegoCAlonso, Aditya Yogi, Ag Ramesh, akindyakov, Andy Kernahan, Anya Petrova, Aurelien Geron, Ben, Ben Barsdell, Bhavani-Subramanian, braincodercn, Brett Koonce, Brian Nemsick, Brian Zier, Bryan Heden, candy.dc, cclauss, Clayne Robison, ctiijima, Dalmo Cirne, David Norman, David T.H. Kao, DosLin, ekelsen, Elson Rodriguez, Erik Smistad, Felix Abecassis, Fergal Cotter, fo40225, foo0x29a, Freedom" Koan-Sin Tan, FréDéRic Branchaud-Charron, gdh1995, Geoffrey Irving, Giuseppe, gracehoney, Guido Zuidhof, Guillaume Klein, Guozhong Zhuang, Haggai, Harald Husum, imsheridan, Ivan Zhang, Jan Zikes, Jayaram Bobba, Jesse Benson, Jesse Gumz, Jiajia Li, Jie, jinghuangintel, Jingwen, jjsjann123, Joe Yearsley, Joel Hestness, Joel Shor, josephyearsley, Junpeng Lao, Karol M. Langner, Kb Sriram, krantideep95, Krish Ravindranath, Letian Feng, Loo Rong Jie, Lukas Geiger, Maciej, Mahmoud Abuzaina, ManHyuk, Mark Ryan, mbhuiyan, Michal Turek, Mostafa Alaa, Myungsung Kwak, Nand Dalal, Nehal J Wani, Neil Tenenholtz, ngc92, Nicholas Nadeau, P.Eng., Avs, Niranjan Hasabnis, P-Hidringer, Paul Van Eck, Peng Yu, Qing Zhao, Qingying Chen, Quanlong, Rajendra Arora, Rholais Lii, rmanyari, Robin Richtsfeld, Russell Klopfer, Sagi, Sam Sendelbach, Sandeep N Gupta, Sandip Giri, Sarah Edkins, Scott Tseng, Sdalbsoo, Sergii Khomenko, Seungwoo Choi (Biggie), Seyed Majid Azimi, Shaoning Zeng, shengfuintel, Siu Kei, Muk, Smit Shilu, soonson, Stefan Schweter, Sukhwan Kim, Sunitha Kambhampati, Taehoon Lee, tamimaddari82, Tang, Wenyi, Ted Chang, u2takey, Utkarsh Upadhyay, Vadim Markovtsev, voegtlel, Wai Hon Law, wangsiyu, Wenhao Hu, wenhao.hu, William D. Irons, Yan Facai (颜发才), Yanbo Liang, Yihong Wang, Yilei (Dolee) Yang, Yong Tang, Yuan (Terry) Tang

# Release 1.8.0

## Major Features And Improvements
* Can now pass `tf.contrib.distribute.MirroredStrategy()` to `tf.estimator.RunConfig()` to run an Estimator model on multiple GPUs on one machine.
* Add `tf.contrib.data.prefetch_to_device()`, which supports prefetching to GPU memory.
* Added Gradient Boosted Trees as pre-made Estimators: BoostedTreesClassifier, BoostedTreesRegressor.
* Add 3rd generation pipeline config for Cloud TPUs which improves performance and usability.
* `tf.contrib.bayesflow` is moving out to it's own repo.
* Added `tf.contrib.{proto,rpc}` to allow generic proto parsing and RPC communication<sup>[1](#rpc-issue)</sup>.

## Bug Fixes and Other Changes
* `tf.data`:
  * Add `tf.contrib.data.prefetch_to_device`, which enables prefetching dataset elements to GPU memory.
  * Add `tf.contrib.data.AUTOTUNE`, which allows the tf.data runtime to automatically tune the prefetch buffer sizes based on your system and environment.
  * Add `tf.contrib.data.make_csv_dataset` for building datasets of CSV files.
* Eager Execution:
  * With eager execution Datasets can now be used as standard python iterators (`for batch in dataset:`). Both `Dataset.__iter__()` and `Dataset.make_one_shot_iterator()` can now be used to create iterators when eager execution is enabled.
  * Automatic device placement has been enabled (i.e., use a GPU if available automatically, without requiring an explicit `with tf.device(“/gpu:0”)`) (Fixes #14133)
  * `tf.GradientTape` has moved out of contrib.
* `tf.keras`:
  * Added the fashion mnist dataset.
  * New data preprocessing functions: `image/random_brightness`, `sequence/TimeseriesGenerator`, and `text/hashing_trick`.
* Accelerated Linear Algebra (XLA):
  * Select and scatter in reference util and evaluator now use lexicographical order to break ties.
* TensorFlow Debugger (tfdbg) CLI:
  * During tensor-filter operations, allow exclusion of nodes by regular expressions.
  * Fix spurious background colors in some text terminals.
* `tf.contrib`:
  * Add meta-distribution BatchReshape which reshapes batch dimensions.
  * `tf.contrib.layers.recompute_grad` works for explicit gradient checkpointing on TPU.
  * Add `tf.contrib.framework.argsort`.
  * Allow `DNNBoostedTreeCombinedEstimator` to work with core versions of feature columns and losses.
  * Add non-linear image warping ops: `tf.contrib.image.sparse_image_warp`, `tf.contrib.image.dense_image_warp`, and `tf.contrib.image.interpolate_spline`.
  * Fix bug in `tf.contrib.opt.MultitaskOptimizerWrapper` where types of tensors were mismatched.
* Other:
  * Low-level graph construction now calls the TensorFlow C API. This change should be invisible to most users, but can be disabled by setting the environment variable `TF_C_API_GRAPH_CONSTRUCTION=0` in this release. Future releases will remove the ability to disable this change. Please [file a bug](https://github.com/tensorflow/tensorflow/issues/new) if you find yourself using this escape hatch.
  * Add description of shapes and a pointer to tutorial notebook in `tf.distributions.Distribution`.
  * Update scatter operations:
    * Add `tf.scatter_min` and `tf.scatter_max`
    * Extend scatter operations to work with a scalar update parameter.
  * Move cuDNN RNN ops to core for use in TensorFlow codebase only.
  * Add `float64` support for `Conv2d`, `Conv2dBackpropInput`, and `Conv2dBackpropFilter`.
  * Add `float64` support for `AvgPool`/`AvgPoolGrad`.
  * Make graph name scope thread local so that they work correctly in multi-threaded environments.
  * Update nsync synchronization library to avoid slow primitives on Linux.
  * Removed need to put nsync/public on C include path when building custom ops.
  * Add `tf.image.psnr`, `tf.image.ssim`, `tf.image.ssim_multiscale`, `tf.image.image_gradients`, `tf.image.sobel_edges`.
  * Add links to https://js.tensorflow.org.
  * Fix non-uniformity of orthogonal matrices.
  * Fix bug where multi-image Estimator eval summaries were not displayed correctly.

<a name="rpc-issue"><sup>1</sup></a> The cancellation logic of the RPC op contains a concurrency error. A fix has been submitted to master and will be part of the next release.

## Thanks to our Contributors

This release contains contributions from many people at Google, as well as:

4d55397500, Aghasy, Alan Du, Alan Lee, Alan Yee, Alex Wiltschko, Animesh Karnewar, Ankit Gupta, Anton Matosov, Aris L, Ben Barsdell, Brent Yi, Brett Koonce, Carl Thomé, cbockman, Chikanaga Tomoyuki, Chris Tava, CéDric Deltheil, Dahan Gong, Dalmo Cirne, Daniel Erenrich, David Norman, DavidNorman, Edd Wilder-James, Fanjin Zeng, Felix Abecassis, fo40225, George Sterpu, Giovanni Terlingen, Gor Baghdasaryan, Guillaume Klein, Hanchen Li, Ilya Polenov, Jakub Kolodziejczyk, Jason Sadler, Jayaram Bobba, Jerry Liu, jinghuangintel, Jiongyan Zhang (张炯衍), Joel Shor, Jong Wook Kim, Julian Eisenschlos, Karl Lessard, Krish Ravindranath, Loo Rong Jie, Lukas Geiger, Luke Iwanski, Mahmoud Abuzaina, ManHyuk, Marvin Richter, Maximilian Mitchell, Mohammad Ashraf Bhuiyan, msofka, Mustafa Kasap, Nathan Burnham, Nathan Luehr, Naveen Marri, ngc92, nio1814, Oleg Zabluda, Ou Changkun, Panos Ipeirotis, Paul Van Eck, Peter Lee, Piotr Czapla, qjivy, Rholais Lii, Rodrigo Formigone, Russell Klopfer, ryantimjohn, Sang Han, SebastiáN RamíRez, shengfuintel, Siby Jose Plathottam, Silver Chan, Stanislaw Antol, Taehoon Lee, Tarang Chugh, Ted Chang, Thomas Bastiani, Xian Xu, Xiaoming (Jason) Cui, Yan Facai (颜发才), yaox12, Yashal Shakti Kanungo, Yong Tang, Yuan (Terry) Tang, Yuxin Wu, Ziyue(Louis) Lu

# Release 1.7.0

## Major Features And Improvements
* Eager mode is moving out of contrib, try `tf.enable_eager_execution()`.
* Graph rewrites emulating fixed-point quantization compatible with TensorFlow Lite, supported by new `tf.contrib.quantize` package.
* Easily customize gradient computation with `tf.custom_gradient`.
* [TensorBoard Debugger Plugin](https://github.com/tensorflow/tensorboard/blob/master/tensorboard/plugins/debugger/README.md), the graphical user interface (GUI) of TensorFlow Debugger (tfdbg), is now in alpha.
* Experimental support for reading a sqlite database as a `Dataset` with new `tf.contrib.data.SqlDataset`.
* Distributed Mutex / CriticalSection added to `tf.contrib.framework.CriticalSection`.
* Better text processing with `tf.regex_replace`.
* Easy, efficient sequence input with `tf.contrib.data.bucket_by_sequence_length`
* Initial support for `tf.contrib.tensorrt` that enables native TensorRT in
  TensorFlow.

## Bug Fixes and Other Changes
* Accelerated Linear Algebra (XLA):
  * Add `MaxPoolGradGrad` support for XLA
  * CSE pass from Tensorflow is now disabled in XLA.
* `tf.data`:
  * `tf.data.Dataset`
    * Add support for building C++ Dataset op kernels as external libraries, using the `tf.load_op_library()` mechanism.
    * `Dataset.list_files()` now shuffles its output by default.
    * `Dataset.shuffle(..., seed=tf.constant(0, dtype=tf.int64))` now yields the same sequence of elements as `Dataset.shuffle(..., seed=0)`.
  * Add `num_parallel_reads` argument to `tf.data.TFRecordDataset`.
* `tf.contrib`:
  * `tf.contrib.bayesflow.halton_sequence` now supports randomization.
  * Add support for scalars in `tf.contrib.all_reduce`.
  * Add `effective_sample_size` to `tf.contrib.bayesflow.mcmc_diagnostics`.
  * Add `potential_scale_reduction` to `tf.contrib.bayesflow.mcmc_diagnostics`.
  * Add `BatchNormalization`, `Kumaraswamy` bijectors.
  * Deprecate `tf.contrib.learn`. Please check contrib/learn/README.md for instructions on how to convert existing code.
  * `tf.contrib.data`
    * Remove deprecated `tf.contrib.data.Dataset`, `tf.contrib.data.Iterator`, `tf.contrib.data.FixedLengthRecordDataset`, `tf.contrib.data.TextLineDataset`, and `tf.contrib.data.TFRecordDataset` classes.
    * Added `bucket_by_sequence_length`, `sliding_window_batch`, and `make_batched_features_dataset`
  * Remove unmaintained `tf.contrib.ndlstm`. You can find it externally at https://github.com/tmbarchive/tfndlstm.
  * Moved most of `tf.contrib.bayesflow` to its own repo: `tfp`
* Other:
  * tf.py_func now reports the full stack trace if an exception occurs.
  * Integrate `TPUClusterResolver` with GKE's integration for Cloud TPUs.
  * Add a library for statistical testing of samplers.
  * Add Helpers to stream data from the GCE VM to a Cloud TPU.
  * Integrate ClusterResolvers with TPUEstimator.
  * Unify metropolis_hastings interface with HMC kernel.
  * Move LIBXSMM convolutions to a separate --define flag so that they are disabled by default.
  * Fix `MomentumOptimizer` lambda.
  * Reduce `tfp.layers` boilerplate via programmable docstrings.
  * Add `auc_with_confidence_intervals`, a method for computing the AUC and confidence interval with linearithmic time complexity.
  * `regression_head` now accepts customized link function, to satisfy the usage that user can define their own link function if the `array_ops.identity` does not meet the requirement.
  * Fix `initialized_value` and `initial_value` behaviors for `ResourceVariables` created from `VariableDef` protos.
  * Add TensorSpec to represent the specification of Tensors.
  * Constant folding pass is now deterministic.
  * Support `float16` `dtype` in `tf.linalg.*`.
  * Add `tf.estimator.export.TensorServingInputReceiver` that allows `tf.estimator.Estimator.export_savedmodel` to pass raw tensors to model functions.

## Deprecations

* TensorFlow 1.7 may be the last time we support Cuda versions below 8.0.
  Starting with TensorFlow 1.8 release, 8.0 will be the minimum supported
  version.
* TensorFlow 1.7 may be the last time we support cuDNN versions below 6.0.
  Starting with TensorFlow 1.8 release, 6.0 will be the minimum supported
  version.

## Thanks to our Contributors

This release contains contributions from many people at Google, as well as:

4d55397500, Abe, Alistair Low, Andy Kernahan, Appledore, Ben, Ben Barsdell, Boris Pfahringer, Brad Wannow, Brett Koonce, Carl Thomé, cclauss, Chengzhi Chen, Chris Drake, Christopher Yeh, Clayne Robison, Codrut Grosu, Daniel Trebbien, Danny Goodman, David Goodwin, David Norman, Deron Eriksson, Donggeon Lim, Donny Viszneki, DosLin, DylanDmitri, Francisco Guerrero, Fred Reiss, gdh1995, Giuseppe, Glenn Weidner, gracehoney, Guozhong Zhuang, Haichen "Hc" Li, Harald Husum, harumitsu.nobuta, Henry Spivey, hsm207, Jekyll Song, Jerome, Jiongyan Zhang, jjsjann123, John Sungjin Park, Johnson145, JoshVarty, Julian Wolff, Jun Wang, June-One, Kamil Sindi, Kb Sriram, Kdavis-Mozilla, Kenji, lazypanda1, Liang-Chi Hsieh, Loo Rong Jie, Mahesh Bhosale, MandarJKulkarni, ManHyuk, Marcus Ong, Marshal Hayes, Martin Pool, matthieudelaro, mdfaijul, mholzel, Michael Zhou, Ming Li, Minmin Sun, Myungjoo Ham, MyungsungKwak, Naman Kamra, Peng Yu, Penghao Cen, Phil, Raghuraman-K, resec, Rohin Mohanadas, Sandeep N Gupta, Scott Tseng, seaotterman, Seo Sanghyeon, Sergei Lebedev, Ted Chang, terrytangyuan, Tim H, tkunic, Tod, vihanjain, Yan Facai (颜发才), Yin Li, Yong Tang, Yukun Chen, Yusuke Yamada



# Release 1.6.0

## Breaking Changes
* Prebuilt binaries are now built against CUDA 9.0 and cuDNN 7.
* Prebuilt binaries will use AVX instructions. This may break TF on older CPUs.

## Major Features And Improvements
* New Optimizer internal API for non-slot variables. Descendants of AdamOptimizer that access _beta[12]_power will need to be updated.
* `tf.estimator.{FinalExporter,LatestExporter}` now export stripped SavedModels. This improves forward compatibility of the SavedModel.
* FFT support added to XLA CPU/GPU.

## Bug Fixes and Other Changes
* Documentation updates:
  * Added a second version of Getting Started, which is aimed at ML
newcomers.
  * Clarified documentation on `resize_images.align_corners` parameter.
  * Additional documentation for TPUs.
* Google Cloud Storage (GCS):
  * Add client-side throttle.
  * Add a `FlushCaches()` method to the FileSystem interface, with an implementation for GcsFileSystem.
* Other:
  * Add `tf.contrib.distributions.Kumaraswamy`.
  * `RetryingFileSystem::FlushCaches()` calls the base FileSystem's `FlushCaches()`.
  * Add `auto_correlation` to distributions.
  * Add `tf.contrib.distributions.Autoregressive`.
  * Add SeparableConv1D layer.
  * Add convolutional Flipout layers.
  * When both inputs of `tf.matmul` are bfloat16, it returns bfloat16, instead of float32.
  * Added `tf.contrib.image.connected_components`.
  * Add `tf.contrib.framework.CriticalSection` that allows atomic variable access.
  * Output variance over trees predictions for classifications tasks.
  * For `pt` and `eval` commands, allow writing tensor values to filesystem as numpy files.
  * gRPC: Propagate truncated errors (instead of returning gRPC internal error).
  * Augment `parallel_interleave` to support 2 kinds of prefetching.
  * Improved XLA support for C64-related ops log, pow, atan2, tanh.
  * Add probabilistic convolutional layers.

## API Changes
* Introducing `prepare_variance` boolean with default setting to False for backward compatibility.
* Move `layers_dense_variational_impl.py` to `layers_dense_variational.py`.

## Known Bugs
* Using XLA:GPU with CUDA 9 and CUDA 9.1 results in garbage results and/or
  `CUDA_ILLEGAL_ADDRESS` failures.

  Google discovered in mid-December 2017 that the PTX-to-SASS compiler in CUDA 9
  and CUDA 9.1 sometimes does not properly compute the carry bit when
  decomposing 64-bit address calculations with large offsets (e.g. `load [x +
  large_constant]`) into 32-bit arithmetic in SASS.

  As a result, these versions of `ptxas` miscompile most XLA programs which use
  more than 4GB of temp memory.  This results in garbage results and/or
  `CUDA_ERROR_ILLEGAL_ADDRESS` failures.

  A fix in CUDA 9.1.121 is expected in late February 2018.  We do not expect a
  fix for CUDA 9.0.x.  Until the fix is available, the only workaround is to
  [downgrade](https://developer.nvidia.com/cuda-toolkit-archive) to CUDA 8.0.x
  or disable XLA:GPU.

  TensorFlow will print a warning if you use XLA:GPU with a known-bad version of
  CUDA; see e00ba24c4038e7644da417ddc639169b6ea59122.

## Thanks to our Contributors

This release contains contributions from many people at Google, as well as:

4d55397500, Ag Ramesh, Aiden Scandella, Akimasa Kimura, Alex Rothberg, Allen Goodman,
amilioto, Andrei Costinescu, Andrei Nigmatulin, Anjum Sayed, Anthony Platanios,
Anush Elangovan, Armando Fandango, Ashish Kumar Ram, Ashwini Shukla, Ben, Bhavani Subramanian,
Brett Koonce, Carl Thomé, cclauss, Cesc, Changming Sun, Christoph Boeddeker, Clayne Robison,
Clemens Schulz, Clint (Woonhyuk Baek), codrut3, Cole Gerdemann, Colin Raffel, Daniel Trebbien,
Daniel Ylitalo, Daniel Zhang, Daniyar, Darjan Salaj, Dave Maclachlan, David Norman, Dong--Jian,
dongsamb, dssgsra, Edward H, eladweiss, elilienstein, Eric Lilienstein, error.d, Eunji Jeong, fanlu,
Florian Courtial, fo40225, Fred, Gregg Helt, Guozhong Zhuang, Hanchen Li, hsm207, hyunyoung2,
ImSheridan, Ishant Mrinal Haloi, Jacky Ko, Jay Young, Jean Flaherty, Jerome, JerrikEph, Jesse
Kinkead, jfaath, Jian Lin, jinghuangintel, Jiongyan Zhang, Joel Hestness, Joel Shor, Johnny Chan,
Julian Niedermeier, Julian Wolff, JxKing, K-W-W, Karl Lessard, Kasper Marstal, Keiji Ariyama,
Koan-Sin Tan, Loki Der Quaeler, Loo Rong Jie, Luke Schaefer, Lynn Jackson, ManHyuk, Matt Basta,
Matt Smith, Matthew Schulkind, Michael, michaelkhan3, Miguel Piedrafita, Mikalai Drabovich,
Mike Knapp, mjwen, mktozk, Mohamed Aly, Mohammad Ashraf Bhuiyan, Myungjoo Ham, Naman Bhalla,
Namrata-Ibm, Nathan Luehr, nathansilberman, Netzeband, Niranjan Hasabnis, Omar Aflak, Ozge
Yalcinkaya, Parth P Panchal, patrickzzy, Patryk Chrabaszcz, Paul Van Eck, Paweł Kapica, Peng Yu,
Philip Yang, Pierre Blondeau, Po-Hsien Chu, powderluv, Puyu Wang, Rajendra Arora, Rasmus, Renat
Idrisov, resec, Robin Richtsfeld, Ronald Eddy Jr, Sahil Singh, Sam Matzek, Sami Kama, sandipmgiri,
Santiago Castro, Sayed Hadi Hashemi, Scott Tseng, Sergii Khomenko, Shahid, Shengpeng Liu, Shreyash
Sharma, Shrinidhi Kl, Simone Cirillo, simsicon, Stanislav Levental, starsblinking, Stephen Lumenta,
Steven Hickson, Su Tang, Taehoon Lee, Takuya Wakisaka, Ted Chang, Ted Ying, Tijmen Verhulsdonck,
Timofey Kondrashov, vade, vaibhav, Valentin Khrulkov, vchigrin, Victor Costan, Viraj Navkal,
Vivek Rane, wagonhelm, Yan Facai (颜发才), Yanbo Liang, Yaroslav Bulatov, yegord, Yong Tang,
Yoni Tsafir, yordun, Yuan (Terry) Tang, Yuxin Wu, zhengdi, Zhengsheng Wei, 田传武

# Release 1.5.0

## Breaking Changes
* Prebuilt binaries are now built against CUDA 9.0 and cuDNN 7.
* Starting from 1.6 release, our prebuilt binaries will use AVX instructions.
  This may break TF on older CPUs.

## Major Features And Improvements
* [Eager execution](https://github.com/tensorflow/tensorflow/tree/r1.5/tensorflow/contrib/eager)
  preview version is now available.
* [TensorFlow Lite](https://github.com/tensorflow/tensorflow/tree/r1.5/tensorflow/lite)
  dev preview is now available.
* CUDA 9.0 and cuDNN 7 support.
* Accelerated Linear Algebra (XLA):
  * Add `complex64` support to XLA compiler.
  * `bfloat` support is now added to XLA infrastructure.
  * Make `ClusterSpec` propagation work with XLA devices.
  * Use a deterministic executor to generate XLA graph.
* `tf.contrib`:
  * `tf.contrib.distributions`:
    * Add `tf.contrib.distributions.Autoregressive`.
    * Make `tf.contrib.distributions` QuadratureCompound classes support batch
    * Infer `tf.contrib.distributions.RelaxedOneHotCategorical` `dtype` from arguments.
    * Make `tf.contrib.distributions` quadrature family parameterized by
      `quadrature_grid_and_prob` vs `quadrature_degree`.
    * `auto_correlation` added to `tf.contrib.distributions`
  * Add `tf.contrib.bayesflow.layers`, a collection of probabilistic (neural) layers.
  * Add `tf.contrib.bayesflow.halton_sequence`.
  * Add `tf.contrib.data.make_saveable_from_iterator.`
  * Add `tf.contrib.data.shuffle_and_repeat`.
  * Add new custom transformation: `tf.contrib.data.scan()`.
  * `tf.contrib.distributions.bijectors`:
    * Add `tf.contrib.distributions.bijectors.MaskedAutoregressiveFlow`.
    * Add `tf.contrib.distributions.bijectors.Permute`.
    * Add `tf.contrib.distributions.bijectors.Gumbel`.
    * Add `tf.contrib.distributions.bijectors.Reshape`.
    * Support shape inference (i.e., shapes containing -1) in the Reshape bijector.
* Add `streaming_precision_recall_at_equal_thresholds,` a method for computing
  streaming precision and recall with `O(num_thresholds + size of predictions)`
  time and space complexity.
* Change `RunConfig` default behavior to not set a random seed, making random
  behavior independently random on distributed workers. We expect this to
  generally improve training performance. Models that do rely on determinism
  should set a random seed explicitly.
* Replaced the implementation of `tf.flags` with `absl.flags`.
* Add support for `CUBLAS_TENSOR_OP_MATH` in fp16 GEMM
* Add support for CUDA on NVIDIA Tegra devices

## Bug Fixes and Other Changes
* Documentation updates:
  * Clarified that you can only install TensorFlow on 64-bit machines.
  * Added a short doc explaining how `Estimator`s save checkpoints.
  * Add documentation for ops supported by the `tf2xla` bridge.
  * Fix minor typos in the doc of `SpaceToDepth` and `DepthToSpace`.
  * Updated documentation comments in `mfcc_mel_filterbank.h` and `mfcc.h` to
    clarify that the input domain is squared magnitude spectra and the weighting
    is done on linear magnitude spectra (sqrt of inputs).
  * Change `tf.contrib.distributions` docstring examples to use `tfd` alias
    rather than `ds`, `bs`.
  * Fix docstring typos in `tf.distributions.bijectors.Bijector`.
  * `tf.assert_equal` no longer raises `ValueError.` It now raises
    `InvalidArgumentError,` as documented.
  * Update Getting Started docs and API intro.
* Google Cloud Storage (GCS):
  * Add userspace DNS caching for the GCS client.
  * Customize request timeouts for the GCS filesystem.
  * Improve GCS filesystem caching.
* Bug Fixes:
  * Fix bug where partitioned integer variables got their wrong shapes. Before
  * Fix correctness bug in CPU and GPU implementations of Adadelta.
  * Fix a bug in `import_meta_graph`'s handling of partitioned variables when
    importing into a scope. WARNING: This may break loading checkpoints of
    graphs with partitioned variables saved after using `import_meta_graph` with
    a non-empty `import_scope` argument.
  * Fix bug in offline debugger which prevented viewing events.
  * Added the `WorkerService.DeleteWorkerSession` method to the gRPC interface,
    to fix a memory leak. Ensure that your master and worker servers are running
    the same version of TensorFlow to avoid compatibility issues.
  * Fix bug in peephole implementation of BlockLSTM cell.
  * Fix bug by casting dtype of `log_det_jacobian` to match `log_prob` in
    `TransformedDistribution`.
  * Fix a bug in `import_meta_graph`'s handling of partitioned variables when
  * Ensure `tf.distributions.Multinomial` doesn't underflow in `log_prob`.
    Before this change, all partitions of an integer variable were initialized
    with the shape of the unpartitioned variable; after this change they are
    initialized correctly.
* Other:
  * Add necessary shape util support for bfloat16.
  * Add a way to run ops using a step function to MonitoredSession.
  * Add `DenseFlipout` probabilistic layer.
  * A new flag `ignore_live_threads` is available on train. If set to `True`, it
    will ignore threads that remain running when tearing down infrastructure
    after successfully completing training, instead of throwing a RuntimeError.
  * Restandardize `DenseVariational` as simpler template for other probabilistic
    layers.
  * `tf.data` now supports `tf.SparseTensor` components in dataset elements.
  * It is now possible to iterate over `Tensor`s.
  * Allow `SparseSegmentReduction` ops to have missing segment IDs.
  * Modify custom export strategy to account for multidimensional sparse float
    splits.
  * `Conv2D`, `Conv2DBackpropInput`, `Conv2DBackpropFilter` now supports arbitrary
    dilations with GPU and cuDNNv6 support.
  * `Estimator` now supports `Dataset`: `input_fn` can return a `Dataset`
    instead of `Tensor`s.
  * Add `RevBlock`, a memory-efficient implementation of reversible residual layers.
  * Reduce BFCAllocator internal fragmentation.
  * Add `cross_entropy` and `kl_divergence` to `tf.distributions.Distribution`.
  * Add `tf.nn.softmax_cross_entropy_with_logits_v2` which enables backprop
    w.r.t. the labels.
  * GPU back-end now uses `ptxas` to compile generated PTX.
  * `BufferAssignment`'s protocol buffer dump is now deterministic.
  * Change embedding op to use parallel version of `DynamicStitch`.
  * Add support for sparse multidimensional feature columns.
  * Speed up the case for sparse float columns that have only 1 value.
  * Allow sparse float splits to support multivalent feature columns.
  * Add `quantile` to `tf.distributions.TransformedDistribution`.
  * Add `NCHW_VECT_C` support for `tf.depth_to_space` on GPU.
  * Add `NCHW_VECT_C` support for `tf.space_to_depth` on GPU.

## API Changes
* Rename `SqueezeDims` attribute to `Axis` in C++ API for Squeeze op.
* `Stream::BlockHostUntilDone` now returns Status rather than bool.
* Minor refactor: move stats files from `stochastic` to `common` and remove
  `stochastic`.

## Known Bugs
* Using XLA:GPU with CUDA 9 and CUDA 9.1 results in garbage results and/or
  `CUDA_ILLEGAL_ADDRESS` failures.

  Google discovered in mid-December 2017 that the PTX-to-SASS compiler in CUDA 9
  and CUDA 9.1 sometimes does not properly compute the carry bit when
  decomposing 64-bit address calculations with large offsets (e.g. `load [x +
  large_constant]`) into 32-bit arithmetic in SASS.

  As a result, these versions of `ptxas` miscompile most XLA programs which use
  more than 4GB of temp memory.  This results in garbage results and/or
  `CUDA_ERROR_ILLEGAL_ADDRESS` failures.

  A fix in CUDA 9.1.121 is expected in late February 2018.  We do not expect a
  fix for CUDA 9.0.x.  Until the fix is available, the only workaround is to
  [downgrade](https://developer.nvidia.com/cuda-toolkit-archive) to CUDA 8.0.x
  or disable XLA:GPU.

  TensorFlow will print a warning if you use XLA:GPU with a known-bad version of
  CUDA; see e00ba24c4038e7644da417ddc639169b6ea59122.

## Thanks to our Contributors

This release contains contributions from many people at Google, as well as:

Adam Zahran, Ag Ramesh, Alan Lee, Alan Yee, Alex Sergeev, Alexander, Amir H. Jadidinejad,
Amy, Anastasios Doumoulakis, Andrei Costinescu, Andrei Nigmatulin, Anthony Platanios,
Anush Elangovan, arixlin, Armen Donigian, ArtëM Sobolev, Atlas7, Ben Barsdell, Bill Prin,
Bo Wang, Brett Koonce, Cameron Thomas, Carl Thomé, Cem Eteke, cglewis, Changming Sun,
Charles Shenton, Chi-Hung, Chris Donahue, Chris Filo Gorgolewski, Chris Hoyean Song,
Chris Tava, Christian Grail, Christoph Boeddeker, cinqS, Clayne Robison, codrut3, concerttttt,
CQY, Dan Becker, Dan Jarvis, Daniel Zhang, David Norman, dmaclach, Dmitry Trifonov,
Donggeon Lim, dongpilYu, Dr. Kashif Rasul, Edd Wilder-James, Eric Lv, fcharras, Felix Abecassis,
FirefoxMetzger, formath, FredZhang, Gaojin Cao, Gary Deer, Guenther Schmuelling, Hanchen Li,
Hanmin Qin, hannesa2, hyunyoung2, Ilya Edrenkin, Jackson Kontny, Jan, Javier Luraschi,
Jay Young, Jayaram Bobba, Jeff, Jeff Carpenter, Jeremy Sharpe, Jeroen BéDorf, Jimmy Jia,
Jinze Bai, Jiongyan Zhang, Joe Castagneri, Johan Ju, Josh Varty, Julian Niedermeier,
JxKing, Karl Lessard, Kb Sriram, Keven Wang, Koan-Sin Tan, Kyle Mills, lanhin, LevineHuang,
Loki Der Quaeler, Loo Rong Jie, Luke Iwanski, LáSzló Csomor, Mahdi Abavisani, Mahmoud Abuzaina,
ManHyuk, Marek ŠUppa, MathSquared, Mats Linander, Matt Wytock, Matthew Daley, Maximilian Bachl,
mdymczyk, melvyniandrag, Michael Case, Mike Traynor, miqlas, Namrata-Ibm, Nathan Luehr,
Nathan Van Doorn, Noa Ezra, Nolan Liu, Oleg Zabluda, opensourcemattress, Ouwen Huang,
Paul Van Eck, peisong, Peng Yu, PinkySan, pks, powderluv, Qiao Hai-Jun, Qiao Longfei,
Rajendra Arora, Ralph Tang, resec, Robin Richtsfeld, Rohan Varma, Ryohei Kuroki, SaintNazaire,
Samuel He, Sandeep Dcunha, sandipmgiri, Sang Han, scott, Scott Mudge, Se-Won Kim, Simon Perkins,
Simone Cirillo, Steffen Schmitz, Suvojit Manna, Sylvus, Taehoon Lee, Ted Chang, Thomas Deegan,
Till Hoffmann, Tim, Toni Kunic, Toon Verstraelen, Tristan Rice, Urs KöSter, Utkarsh Upadhyay,
Vish (Ishaya) Abrams, Winnie Tsang, Yan Chen, Yan Facai (颜发才), Yi Yang, Yong Tang,
Youssef Hesham, Yuan (Terry) Tang, Zhengsheng Wei, zxcqwe4906, 张志豪, 田传武 

We are also grateful to all who filed issues or helped resolve them, asked and
answered questions, and were part of inspiring discussions.

# Release 1.4.1

## Bug Fixes and Other Changes
* `LinearClassifier` fix.

# Release 1.4.0

## Major Features And Improvements
* `tf.keras` is now part of the core TensorFlow API.
* [`tf.data`](http://tensorflow.org/guide/datasets) is now part of
  the core TensorFlow API.
  * The API is now subject to backwards compatibility guarantees.
  * For a guide to migrating from the `tf.contrib.data` API, see the
    [README](https://github.com/tensorflow/tensorflow/blob/r1.4/tensorflow/contrib/data/README.md).
  * Major new features include `Dataset.from_generator()` (for building an input
    pipeline from a Python generator), and the `Dataset.apply()` method for
    applying custom transformation functions.
  * Several custom transformation functions have been added, including
    `tf.contrib.data.batch_and_drop_remainder()` and
    `tf.contrib.data.sloppy_interleave()`.
* Add `train_and_evaluate` for simple distributed `Estimator` training.
* Add `tf.spectral.dct` for computing the DCT-II.
* Add Mel-Frequency Cepstral Coefficient support to `tf.contrib.signal`
  (with GPU and gradient support).
* Add a self-check on `import tensorflow` for Windows DLL issues.
* Add NCHW support to `tf.depth_to_space` on GPU.
* TensorFlow Debugger (tfdbg):
  * Add `eval` command to allow evaluation of arbitrary Python/numpy expressions
    in tfdbg command-line interface. See
    [Debugging TensorFlow Programs](https://www.tensorflow.org/guide/debugger)
    for more details.
  * Usability improvement: The frequently used tensor filter `has_inf_or_nan` is
    now added to `Session` wrappers and hooks by default. So there is no need
    for clients to call `.add_tensor_filter(tf_debug.has_inf_or_nan)` anymore.
* SinhArcsinh (scalar) distribution added to `contrib.distributions`.
* Make `GANEstimator` opensource.
* `Estimator.export_savedmodel()` now includes all valid serving signatures
  that can be constructed from the Serving Input Receiver and all available
  ExportOutputs. For instance, a classifier may provide regression- and
  prediction-flavored outputs, in addition to the classification-flavored one.
  Building signatures from these allows TF Serving to honor requests using the
  different APIs (Classify, Regress, and Predict). Furthermore,
  `serving_input_receiver_fn()` may now specify alternative subsets of nodes
  that may act as inputs. This allows, for instance, producing a prediction
  signature for a classifier that accepts raw `Tensors` instead of a serialized
  `tf.Example`.
* Add `tf.contrib.bayesflow.hmc`.
* Add `tf.contrib.distributions.MixtureSameFamily`.
* Make `Dataset.shuffle()` always reshuffles after each iteration by default.
* Add `tf.contrib.bayesflow.metropolis_hastings`.
* Add `log_rate` parameter to `tf.contrib.distributions.Poisson`.
* Extend `tf.contrib.distributions.bijector` API to handle some non-injective
  transforms.
* Java:
  * Generics (e.g., `Tensor<Integer>`) for improved type-safety
    (courtesy @andrewcmyers).
  * Support for multi-dimensional string tensors.
  * Support loading of custom operations (e.g. many in `tf.contrib`) on Linux
    and OS X
* All our prebuilt binaries have been built with CUDA 8 and cuDNN 6.
  We anticipate releasing TensorFlow 1.5 with CUDA 9 and cuDNN 7.

## Bug Fixes and Other Changes
* `tf.nn.rnn_cell.DropoutWrapper` is now more careful about dropping out LSTM
  states.  Specifically, it no longer ever drops the `c` (memory) state of an
  `LSTMStateTuple`.  The new behavior leads to proper dropout behavior
  for LSTMs and stacked LSTMs.  This bug fix follows recommendations from
  published literature, but is a behavioral change.  State dropout behavior
  may be customized via the new `dropout_state_filter_visitor` argument.
* Removed `tf.contrib.training.python_input`.  The same behavior, in a more
  flexible and reproducible package, is available via the new
  `tf.contrib.data.Dataset.from_generator` method!
* Fix `tf.contrib.distributions.Affine` incorrectly computing log-det-jacobian.
* Fix `tf.random_gamma` incorrectly handling non-batch, scalar draws.
* Resolved a race condition in TensorForest TreePredictionsV4Op.
* Google Cloud Storage file system, Amazon S3 file system, and Hadoop file
  system support are now default build options.
* Custom op libraries must link against libtensorflow_framework.so
  (installed at `tf.sysconfig.get_lib()`).
* Change `RunConfig` default behavior to not set a random seed, making random
  behavior independently random on distributed workers. We expect this to
  generally improve training performance. Models that do rely on determinism
  should set a random seed explicitly.

## Breaking Changes to the API
* The signature of the `tf.contrib.data.rejection_resample()` function has been
  changed. It now returns a function that can be used as an argument to
  `Dataset.apply()`.
* Remove `tf.contrib.data.Iterator.from_dataset()` method. Use
  `Dataset.make_initializable_iterator()` instead.
* Remove seldom used and unnecessary `tf.contrib.data.Iterator.dispose_op()`.
* Reorder some TF-GAN loss functions in a non-backwards compatible way.

## Known Issues
* In Python 3, `Dataset.from_generator()` does not support Unicode strings.
  You must convert any strings to bytes objects before yielding them from
  the generator.

## Thanks to our Contributors

This release contains contributions from many people at Google, as well as:

4d55397500, Abdullah Alrasheed, abenmao, Adam Salvail, Aditya Dhulipala, Ag Ramesh,
Akimasa Kimura, Alan Du, Alan Yee, Alexander, Amit Kushwaha, Amy, Andrei Costinescu,
Andrei Nigmatulin, Andrew Erlichson, Andrew Myers, Andrew Stepanov, Androbin, AngryPowman,
Anish Shah, Anton Daitche, Artsiom Chapialiou, asdf2014, Aseem Raj Baranwal, Ash Hall,
Bart Kiers, Batchu Venkat Vishal, ben, Ben Barsdell, Bill Piel, Carl Thomé, Catalin Voss,
Changming Sun, Chengzhi Chen, Chi Zeng, Chris Antaki, Chris Donahue, Chris Oelmueller,
Chris Tava, Clayne Robison, Codrut, Courtial Florian, Dalmo Cirne, Dan J, Darren Garvey,
David Kristoffersson, David Norman, David RöThlisberger, DavidNorman, Dhruv, DimanNe,
Dorokhov, Duncan Mac-Vicar P, EdwardDixon, EMCP, error.d, FAIJUL, Fan Xia,
Francois Xavier, Fred Reiss, Freedom" Koan-Sin Tan, Fritz Obermeyer, Gao, Xiang,
Guenther Schmuelling, Guo Yejun (郭叶军), Hans Gaiser, HectorSVC, Hyungsuk Yoon,
James Pruegsanusak, Jay Young, Jean Wanka, Jeff Carpenter, Jeremy Rutman, Jeroen BéDorf,
Jett Jones, Jimmy Jia, jinghuangintel, jinze1994, JKurland, Joel Hestness, joetoth,
John B Nelson, John Impallomeni, John Lawson, Jonas, Jonathan Dekhtiar, joshkyh, Jun Luan,
Jun Mei, Kai Sasaki, Karl Lessard, karl@kubx.ca, Kb Sriram, Kenichi Ueno, Kevin Slagle,
Kongsea, Lakshay Garg, lhlmgr, Lin Min, liu.guangcong, Loki Der Quaeler, Louie Helm,
lucasmoura, Luke Iwanski, Lyndon White, Mahmoud Abuzaina, Marcel Puyat, Mark Aaron Shirley,
Michele Colombo, MtDersvan, Namrata-Ibm, Nathan Luehr, Naurril, Nayana Thorat, Nicolas Lopez,
Niranjan Hasabnis, Nolan Liu, Nouce, Oliver Hennigh, osdamv, Patrik Erdes,
Patryk Chrabaszcz, Pavel Christof, Penghao Cen, postBG, Qingqing Cao, Qingying Chen, qjivy,
Raphael, Rasmi, raymondxyang, Renze Yu, resec, Roffel, Ruben Vereecken, Ryohei Kuroki,
sandipmgiri, Santiago Castro, Scott Kirkland, Sean Vig, Sebastian Raschka, Sebastian Weiss,
Sergey Kolesnikov, Sergii Khomenko, Shahid, Shivam Kotwalia, Stuart Berg, Sumit Gouthaman,
superzerg, Sven Mayer, tetris, Ti Zhou, Tiago Freitas Pereira, Tian Jin, Tomoaki Oiki,
Vaibhav Sood, vfdev, Vivek Rane, Vladimir Moskva, wangqr, Weber Xie, Will Frey,
Yan Facai (颜发才), yanivbl6, Yaroslav Bulatov, Yixing Lao, Yong Tang, youkaichao,
Yuan (Terry) Tang, Yue Zhang, Yuxin Wu, Ziming Dong, ZxYuan, 黄璞

We are also grateful to all who filed issues or helped resolve them, asked and
answered questions, and were part of inspiring discussions.

# Release 1.3.0

See also [TensorBoard 0.1.4](https://github.com/tensorflow/tensorboard/releases/tag/0.1.4) release notes.

## Major Features and Improvements
* Added canned estimators to Tensorflow library. List of added estimators:
  * `DNNClassifier`
  * `DNNRegressor`
  * `LinearClassifier`
  * `LinearRegressor`
  * `DNNLinearCombinedClassifier`
  * `DNNLinearCombinedRegressor`.
* All our prebuilt binaries have been built with cuDNN 6. We anticipate releasing TensorFlow 1.4 with cuDNN 7.
* `import tensorflow` now goes much faster.
* Adds a file cache to the GCS filesystem with configurable max staleness for file contents. This permits caching of file contents across close/open boundaries.
* Added an axis parameter to `tf.gather`.
* Added a `constant_values` keyword argument to `tf.pad`.
* Adds `Dataset.interleave` transformation.
* Add `ConcatenateDataset` to concatenate two datasets.
* Added Mobilenet support to TensorFlow for Poets training script.
* Adds a block cache to the GCS filesystem with configurable block size and count.
* SinhArcSinh bijector added.
* Added `Dataset.list_files` API.
* Introduces new operations and Python bindings for the Cloud TPU.
* Adding TensorFlow-iOS CocoaPod for symmetry with tensorflow-android.
* Introduces base implementations of ClusterResolvers.
* Unify memory representations of TensorShape and PartialTensorShape. As a consequence, tensors now have a maximum of 254 dimensions, not 255.
* Changed references to LIBXSMM to use version 1.8.1.
* TensorFlow Debugger (tfdbg):
  * Display summaries of numeric tensor values with the `-s` flag to command `print_tensor` or `pt`.
  * Display feed values with the `print_feed` or `pf` command and clickable links in the curses UI.
  * Runtime profiler at the op level and the Python source line level with the `run -p` command.
* Initial release of the statistical distribution library `tf.distributions`.
* GPU kernels and speed improvements for unary `tf.where` and `tf.nn.top_k`.
* Monotonic Attention wrappers added to `tf.contrib.seq2seq`.
* Added `tf.contrib.signal`, a library for signal processing primitives.
* Added `tf.contrib.resampler`, containing CPU and GPU ops for differentiable resampling of images.

## Breaking Changes to the API
* `tf.RewriterConfig` was removed from the Python API after being available in 1.2 release candidates (it was never in an actual release). Graph rewriting is still available, just not as `tf.RewriterConfig`. Instead add an explicit import.
* Breaking change to `tf.contrib.data.Dataset` APIs that expect a nested structure. Lists are now converted to `tf.Tensor` implicitly. You may need to change uses of lists to tuples in existing code. In addition, dicts are now supported as a nested structure.

## Changes to contrib APIs
* Adds tf.contrib.nn.rank_sampled_softmax_loss, a sampled-softmax variant that can improve rank loss.
* `tf.contrib.metrics`.{streaming_covariance,streaming_pearson_correlation} modified to return nan when they have seen less or equal to 1 unit of weight.
* Adds time series models to contrib. See contrib/timeseries/README.md for details.
* Adds FULLY_CONNECTED Op to tensorflow/lite/schema.fbs

## Known Issues
* Tensorflow_gpu compilation fails with Bazel 0.5.3.

## Bug Fixes and Other Changes
* Fixes `strides` and `begin` dtype mismatch when slicing using int64 Tensor index in python.
* Improved convolution padding documentation.
* Add a tag constant, gpu, to present graph with GPU support.
* `saved_model.utils` now support SparseTensors transparently.
* A more efficient implementation of non-max suppression.
* Add support for the shrinkage-type L2 to FtrlOptimizer in addition to the online L2 it already supports.
* Fix negative variance in moments calculation.
* Expand UniqueOp Benchmark Tests to cover more collision cases.
* Improves stability of GCS filesystem on Mac.
* Add time estimation to HloCostAnalysis.
* Fixed the bug in Estimator that params in constructor was not a deepcopy of the user provided one. This bugs inadvertently enabled user to mutate the params after the creation of Estimator, leading to potentially undefined behavior.
* Added None check for save_path in `saver.restore`.
* Register devices under their legacy names in device_mgr to ease the transition to clusterspec-propagated configurations.
* VectorExponential added to distributions.
* Add a bitwise module with bitwise_and, bitwise_or, bitwise_xor, and invert functions.
* Add fixed-grid ODE integration routines.
* Allow passing bounds to ScipyOptimizerInterface.
* Correctness fixes for fft_length parameter to `tf.spectral.rfft` & `tf.spectral.irfft`.
* Exported model signatures using the 'predict' method will no longer have their input and output keys silently ignored and rewritten to 'inputs' and 'outputs'. If a model was exported with different names before 1.2, and is now served with tensorflow/serving, it will accept requests using 'inputs' and 'outputs'. Starting at 1.2, such a model will accept the keys specified during export. Therefore, inference requests using 'inputs' and 'outputs' may start to fail. To fix this, either update any inference clients to send requests with the actual input and output keys used by the trainer code, or conversely, update the trainer code to name the input and output Tensors 'inputs' and 'outputs', respectively. Signatures using the 'classify' and 'regress' methods are not affected by this change; they will continue to standardize their input and output keys as before.
* Add in-memory caching to the Dataset API.
* Set default end_of_sequence variable in datasets iterators to false.
* [Performance] Increase performance of `tf.layers.conv2d` when setting use_bias=True by 2x by using nn.bias_add.
* Update iOS examples to use CocoaPods, and moved to tensorflow/examples/ios.
* Adds a family= attribute in `tf.summary` ops to allow controlling the tab name used in Tensorboard for organizing summaries.
* When GPU is configured, do not require --config=cuda, instead, automatically build for GPU if this is requested in the configure script.
* Fix incorrect sampling of small probabilities in CPU/GPU multinomial.
* Add a list_devices() API on sessions to list devices within a cluster. Additionally, this change augment the ListDevices master API to support specifying a session.
* Allow uses of over-parameterized separable convolution.
* TensorForest multi-regression bug fix.
* Framework now supports armv7, cocoapods.org now displays correct page.
* Script to create iOS framework for CocoaPods.
* Android releases of TensorFlow are now pushed to jcenter for easier integration into apps. See https://github.com/tensorflow/tensorflow/blob/master/tensorflow/contrib/android/README.md for more details.
* TensorFlow Debugger (tfdbg):
  * Fixed a bug that prevented tfdbg from functioning with multi-GPU setups.
  * Fixed a bug that prevented tfdbg from working with `tf.Session.make_callable`.

## Thanks to our Contributors

This release contains contributions from many people at Google, as well as:

4F2E4A2E, Adriano Carmezim, Adrià Arrufat, Alan Yee, Alex Lattas, Alex Rothberg,
Alexandr Baranezky, Ali Siddiqui, Andreas Solleder, Andrei Costinescu, Andrew Hundt,
Androbin, Andy Kernahan, Anish Shah, Anthony Platanios, Arvinds-Ds, b1rd, Baptiste
Arnaud, Ben Mabey, Benedikt Linse, Beomsu Kim, Bo Wang, Boyuan Deng, Brett Koonce,
Bruno Rosa, Carl Thomé, Changming Sun, Chase Roberts, Chirag Bhatia, Chris Antaki,
Chris Hoyean Song, Chris Tava, Christos Nikolaou, Croath Liu, cxx, Czxck001, Daniel
Ylitalo, Danny Goodman, Darren Garvey, David Brailovsky, David Norman, DavidNorman,
davidpham87, ddurham2, Dhruv, DimanNe, Drew Hintz, Dustin Tran, Earthson Lu, ethiraj,
Fabian Winnen, Fei Sun, Freedom" Koan-Sin Tan, Fritz Obermeyer, Gao, Xiang, Gautam,
Guenther Schmuelling, Gyu-Ho Lee, Hauke Brammer, horance, Humanity123, J Alammar,
Jayeol Chun, Jeroen BéDorf, Jianfei Wang, jiefangxuanyan, Jing Jun Yin, Joan Puigcerver,
Joel Hestness, Johannes Mayer, John Lawson, Johnson145, Jon Malmaud, Jonathan Alvarez-Gutierrez,
Juang, Yi-Lin, Julian Viereck, Kaarthik Sivashanmugam, Karl Lessard, karl@kubx.ca, Kevin
Carbone, Kevin Van Der Burgt, Kongsea, ksellesk, lanhin, Lef Ioannidis, Liangliang He,
Louis Tiao, Luke Iwanski, LáSzló Csomor, magixsno, Mahmoud Abuzaina, Marcel Hlopko, Mark
Neumann, Maxwell Paul Brickner, mdfaijul, MichaëL Defferrard, Michał JastrzęBski, Michele
Colombo, Mike Brodie, Mosnoi Ion, mouradmourafiq, myPrecious, Nayana Thorat,
Neeraj Kashyap, Nelson Liu, Niranjan Hasabnis, Olivier Moindrot, orome, Pankaj Gupta, Paul
Van Eck, peeyush18, Peng Yu, Pierre, preciousdp11, qjivy, Raingo, raoqiyu, ribx, Richard S.
Imaoka, Rishabh Patel, Robert Walecki, Rockford Wei, Ryan Kung, Sahil Dua, Sandip Giri, Sayed
Hadi Hashemi, sgt101, Shitian Ni, Shuolongbj, Siim PõDer, Simon Perkins, sj6077, SOLARIS,
Spotlight0xff, Steffen Eberbach, Stephen Fox, superryanguo, Sven Mayer, Tapan Prakash,
Tiago Morais Morgado, Till Hoffmann, Tj Rana, Vadim Markovtsev, vhasanov, Wei Wu,
windead, Yan (Asta) Li, Yan Chen, Yann Henon, Yi Wang, Yong Tang, yorkie, Yuan (Terry)
Tang, Yuxin Wu, zhengjiajin, zhongzyd, 黄璞

We are also grateful to all who filed issues or helped resolve them, asked and
answered questions, and were part of inspiring discussions.

# Release 1.2.1

## Bug Fixes and Other Changes
* Updating markdown version required to >= 2.6.8.
* Support tensors as dropout rates again, by removing the min(max(..))

# Release 1.2.0

## Major Features and Improvements
* Python 3.6 support on Windows.
* Added `tf.layers.conv3d_transpose` layer for spatio temporal deconvolution.
* Added `tf.Session.make_callable()`, which provides a lower overhead means of running a similar step multiple times.
* Added libverbs-based RDMA support to contrib (courtesy @junshi15 from Yahoo).
* Bring `tf.feature_column.*` into the API. Non-deprecated functionality from `tf.contrib.layers.*` is moved to `tf.feature_column.*` with cosmetic changes.
* `RNNCell` objects now subclass `tf.layers.Layer`.  The strictness described
  in the TensorFlow 1.1 release is gone:  The first time an RNNCell is used,
  it caches its scope.  All future uses of the RNNCell will reuse variables from
  that same scope.  This is a breaking change from the behavior of RNNCells
  in TensorFlow versions <= 1.0.1.  TensorFlow 1.1 had checks in place to
  ensure old code works correctly with the new semantics; this version
  allows more flexible uses of RNNCell but can lead to subtle errors if
  using code meant for TensorFlow <= 1.0.1.  For example, writing:
  `MultiRNNCell([lstm] * 5)` will now build a 5-layer LSTM stack where each
  layer shares the **same** parameters.  To get 5 layers each with their own
  parameters, write: `MultiRNNCell([LSTMCell(...) for _ in range(5)])`.
  If at all unsure, first test your code with TF 1.1; ensure it raises no
  errors, and then upgrade to TF 1.2.
* RNNCells' variable names have been renamed for consistency with Keras layers.
  Specifically, the previous variable names "weights" and "biases" have
  been changed to "kernel" and "bias", respectively.
  This may cause backward incompatibility with regard to your old
  checkpoints containing such RNN cells, in which case you can use the tool
  [checkpoint_convert script](https://github.com/tensorflow/tensorflow/blob/master/tensorflow/contrib/rnn/python/tools/checkpoint_convert.py)
  to convert the variable names in your old checkpoints.
* Many of the RNN functions and classes that were in the `tf.nn` namespace
  before the 1.0 release and which were moved to `tf.contrib.rnn` have now
  been moved back to the core namespace.  This includes
  `RNNCell`, `LSTMCell`, `GRUCell`, and a number of other cells.  These
  now reside in `tf.nn.rnn_cell` (with aliases in `tf.contrib.rnn` for backwards
  compatibility).  The original `tf.nn.rnn` function is now `tf.nn.static_rnn`,
  and the bidirectional static and state saving static rnn functions are also
  now back in the `tf.nn` namespace.

  Notable exceptions are the `EmbeddingWrapper`, `InputProjectionWrapper` and
  `OutputProjectionWrapper`,  which will slowly be moved to deprecation
  in `tf.contrib.rnn`.  These are inefficient wrappers that should often
  be replaced by calling `embedding_lookup` or `layers.dense` as pre- or post-
  processing of the rnn.  For RNN decoding, this functionality has been replaced
  with an alternative API in `tf.contrib.seq2seq`.
* Intel MKL Integration (https://software.intel.com/en-us/articles/tensorflow-optimizations-on-modern-intel-architecture). Intel developed a number of
  optimized deep learning primitives: In addition to matrix multiplication and
  convolution, these building blocks include:
  Direct batched convolution
  Pooling: maximum, minimum, average
  Normalization: LRN, batch normalization
  Activation: rectified linear unit (ReLU)
  Data manipulation: multi-dimensional transposition (conversion), split,
  concat, sum and scale.
* TensorForest Estimator now supports SavedModel export for serving.
* Support client-provided ClusterSpec's and propagate them to all workers to enable the creation of dynamic TensorFlow clusters.
* TensorFlow C library now available for Windows.
* We released a new open-source version of TensorBoard.
* [`SavedModel CLI`](https://www.tensorflow.org/versions/master/guide/saved_model_cli) tool available to inspect and execute MetaGraph in SavedModel
* Android releases of TensorFlow are now pushed to jcenter for easier
  integration into apps. See
  https://github.com/tensorflow/tensorflow/blob/master/tensorflow/contrib/android/README.md
  for more details.

## Deprecations

* TensorFlow 1.2 may be the last time we build with cuDNN 5.1. Starting with
  TensorFlow 1.3, we will try to build all our prebuilt binaries with cuDNN 6.0.
  While we will try to keep our source code compatible with cuDNN 5.1, it will
  be best effort.

## Breaking Changes to the API
* `org.tensorflow.contrib.android.TensorFlowInferenceInterface` now throws exceptions where possible and has simplified method signatures.

## Changes to contrib APIs
* Added `tf.contrib.util.create_example`.
* Added bilinear interpolation to `tf.contrib.image`.
* Add `tf.contrib.stateless` for random ops with custom seed control.
* MultivariateNormalFullCovariance added to contrib/distributions/
* tensorflow/contrib/rnn undergoes RNN cell variable renaming for
  consistency with Keras layers. Specifically, the previous variable names
  "weights" and "biases" are changed to "kernel" and "bias", respectively.
  This may cause backward incompatibility with regard to your old
  checkpoints containing such RNN cells, in which case you can use the
  [checkpoint_convert script](https://github.com/tensorflow/tensorflow/blob/master/tensorflow/contrib/rnn/python/tools/checkpoint_convert.py)
  to convert the variable names in your old checkpoints.
* Added `tf.contrib.kernel_methods` module with Ops and estimators for primal
  (explicit) kernel methods in TensorFlow.

## Bug Fixes and Other Changes
* In python, `Operation.get_attr` on type attributes returns the Python DType
  version of the type to match expected get_attr documentation rather than the
  protobuf enum.
* tensorflow/contrib/rnn undergoes RNN cell variable renaming for
  consistency with Keras layers. Specifically, the previous variable names
  "weights" and "biases" are changed to "kernel" and "bias", respectively.
* Changed MIN_SDK version to 8.0 when building iOS libraries.
* Fixed LIBXSMM integration.
* Make decode_jpeg/decode_png/decode_gif handle all formats, since users frequently try to decode an image as the wrong type.
* Improve implicit broadcasting lowering.
* Improving stability of GCS/BigQuery clients by a faster retrying of stale transmissions.
* Remove OpKernelConstruction::op_def() as part of minimizing proto dependencies.
* VectorLaplaceDiag distribution added.
* Android demo no longer requires libtensorflow_demo.so to run (libtensorflow_inference.so still required)
* Added `categorical_column_with_vocabulary_file`.
* Introduce ops for batching/unbatching tensors across Session::Run() calls.
* Add tf.log_sigmoid(x) = tf.log(tf.sigmoid(x)) = -tf.nn.softplus(-x).
* Changed hooks lists to immutable tuples, and now allow any iterable for the associated arguments.
* Introduce TFDecorator.
* Added an Mfcc op for speech feature generation.
* Improved DirectSession::Run() overhead and error checking. Feeding a value of the wrong type will now synchronously raise an INVALID_ARGUMENT error instead of asynchronously raising an INTERNAL error. Code that depends on the (undefined) behavior when feeding a tensor of the wrong type may need to be updated.
* Added unreduced NONE, and reduced MEAN options for losses. Removed "WEIGHTED_" prefix from other Reduction constants.
* assertAllClose now handles dicts.
* Added Gmock matcher for HloInstructions.
* Add var name to errors on variable restore.
* Added an AudioSpectrogram op for audio feature generation.
* Added `reduction` arg to losses.
* `tf.placeholder` can represent scalar shapes and partially known.
* Remove estimator_spec(mode) argument.
* Added an AudioSpectrogram op for audio feature generation.
* TensorBoard disables all runs by default if there are more than 40 runs.
* Removed old doc generator code.
* GCS file system integration now supports domain buckets, e.g gs://bucket.domain.com/path.
* Add `tf.summary.text` for outputting text to TensorBoard.
* The "run" command of tfdbg's command-line interface now supports filtering of tensors by node name, op type and tensor dtype.
* `tf.string_to_number` now supports int64 and float64 outputs.

## Thanks to our Contributors

This release contains contributions from many people at Google, as well as:

4F2E4A2E, Aaron Schumacher, Abhi Agg, admcrae, Adriano Carmezim, Adrià Arrufat,
agramesh1, Akimitsu Seo, Alan Mosca, Alex Egg, Alex Rothberg, Alexander Heinecke,
Alexander Matyasko, Alexandr Baranezky, Alexandre Caulier, Ali Siddiqui, Anand Venkat,
Andrew Hundt, Androbin, Anmol Sharma, Arie, Arno Leist, Arron Cao, AuréLien Geron, Bairen Yi,
Beomsu Kim, Carl Thomé, cfperez, Changming Sun, Corey Wharton, critiqjo, Dalei Li, Daniel
Rasmussen, Daniel Trebbien, DaríO Hereñú, David Eng, David Norman, David Y. Zhang, Davy Song, ddurham2,
Deepak Subburam, Dmytro Kyrychuk, Dominic Rossi, Dominik SchlöSser, Dustin Tran,
Eduardo Pinho, Egil Martinsson, Elliot Saba, Eric Bigelow, Erik Smistad, Evan Klitzke,
Fabrizio Milo, Falcon Dai, Fei Gao, FloopCZ, Fung Lam, Gautam, GBLin5566, Greg Peatfield,
Gu Wang, Guenther Schmuelling, Hans Pabst, Harun Gunaydin, Huaizheng, Ido Shamay, Ikaro
Silva, Ilya Edrenkin, Immexxx, James Mishra, Jamie Cooke, Jay Young, Jayaram Bobba,
Jianfei Wang, jinghua2, Joey Meyer, John Maidens, Jonghoon Jin, Julian Villella,
Jun Kim, Jun Shi, Junwei Pan, jyegerlehner, Karan Desai, Karel Van De Plassche,
Kb Sriram, KhabarlakKonstantin, Koan-Sin Tan, krivard, Kwotsin, Leandro Gracia Gil,
Li Chen, Liangliang He, Louie Helm, lspvic, Luiz Henrique Soares, LáSzló Csomor,
Mark Wong, Mathew Wicks, Matthew Rahtz, Maxwell Paul Brickner, Michael Hofmann, Miguel
Flores Ruiz De Eguino, MikeTam1021, Mortada Mehyar, Mycosynth, Namnamseo,
Nate Harada, Neven Miculinic, Nghia Tran, Nick Lyu, Niranjan Hasabnis, Nishidha, Oleksii
Kuchaiev, Oyesh Mann Singh, Panmari, Patrick, Paul Van Eck, Piyush Chaudhary, Quim Llimona,
Raingo, Richard Davies, Ruben Vereecken, Sahit Chintalapudi, Sam Abrahams, Santiago Castro,
Scott Sievert, Sean O'Keefe, Sebastian Schlecht, Shane, Shubhankar Deshpande, Spencer Schaber,
Sunyeop Lee, t13m, td2014, Thomas H. P. Andersen, Toby Petty, Umang Mehta,
Vadim Markovtsev, Valentin Iovene, Vincent Zhao, Vit Stepanovs, Vivek Rane, Vu Pham, wannabesrevenge,
weipingpku, wuhaixutab, wydwww, Xiang Gao, Xiaolin Lin, xiaoyaozhuzi, Yaroslav Bulatov, Yi Liu,
Yoshihiro Sugi, Yuan (Terry) Tang, Yuming Wang, Yuxin Wu, Zader Zheng, Zhaojun Zhang, zhengjiajin,
ZhipengShen, Ziming Dong, zjj2wry

We are also grateful to all who filed issues or helped resolve them, asked and
answered questions, and were part of inspiring discussions.

# Release 1.1.0

## Major Features and Improvements
* Added Java API support for Windows.
* Added `tf.spectral` module. Moved existing FFT ops to `tf.spectral` while
  keeping an alias in the old location (`tf.*`).
* Added 1D, 2D and 3D Fourier transform ops for real signals to `tf.spectral`.
* Added a `tf.bincount` function.
* Added Keras 2 API to contrib.
* Added a new lightweight queue-like object - `RecordInput`.
* Added `tf.contrib.image.compose_transforms` function.
* Bring `tf.estimator.*` into the API. Non-deprecated functionality from `tf.contrib.learn.Estimator` is moved to `tf.estimator.Estimator` with cosmetic changes.
* Docker images: TF images on gcr.io and Docker Hub are upgraded to ubuntu:16.04.
* Added the following features to TensorFlow Debugger (tfdbg):
  * Ability to inspect Python source file against TF ops and tensors (command `print_source` / `ps`)
  * New navigation bar in Curses-based UI
  * NodeStepper (command `invoke_stepper`) now uses intermediate tensor dumps. It also uses `TensorHandles` as direct feeds during successive `cont` calls for improved performance and reduced memory consumption.
* Initial release of installation guides for Java, C, and Go.
* Added Text Dashboard to TensorBoard.

## Deprecations

* TensorFlow 1.1.0 will be the last time we release a binary with Mac GPU support. Going forward, we will stop testing on Mac GPU systems. We continue to welcome patches that maintain Mac GPU support, and we will try to keep the Mac GPU build working.

## Changes to contrib APIs
* The behavior of RNNCells is now stricter due to the transition towards making RNNCells act more like Keras layers.
  * If an RNNCell is used twice in two different variable scopes, an error is raised describing how to avoid this behavior.
  * If an RNNCell is used in a variable scope with existing conflicting variables, an error is raised showing that the RNNCell must be constructed with argument `reuse=True`.
* Deprecated contrib/distributions `pmf`, `pdf`, `log_pmf`, `log_pdf`.
* Moved `bayesflow.special_math` to distributions.
* `tf.contrib.tensor_forest.python.tensor_forest.RandomForestDeviceAssigner` removed.
* Changed some MVN classes and parameters:
  * `tf.contrib.distributions.MultivariateNormalFull` replaced by `tf.contrib.distributions.MultivariateNormalTriL`.
  * `tf.contrib.distributions.MultivariateNormalCholesky` replaced by `tf.contrib.distributions.MultivariateNormalTriL`
  * `tf.contrib.distributions.MultivariateNormalDiagWithSoftplusStDev` replaced
    by `tf.contrib.distributions.MultivariateNormalDiagWithSoftplusScale`
  * `tf.contrib.distributions.MultivariateNormalDiag` arguments changed from `mu`, `diag_stddev` to `log`, `scale_diag`.
  * `tf.contrib.distributions.MultivariateNormalDiagPlusVDVT` removed.
  * `tf.contrib.distributions.MultivariateNormalDiagPlusLowRank` added.

## Bug Fixes and Other Changes
* Java: Support for loading models exported using the SavedModel API (courtesy @EronWright).
* Go: Added support for incremental graph execution.
* Fix a bug in the WALS solver when single-threaded.
* Added support for integer sparse feature values in `tf.contrib.layers.sparse_column_with_keys`.
* Fixed `tf.set_random_seed(0)` to be deterministic for all ops.
* Stability improvements for the GCS file system support.
* Improved TensorForest performance.
* Added support for multiple filename globs in `tf.matching_files`.
* `LogMessage` now includes a timestamp as beginning of a message.
* Added MultiBox person detector example standalone binary.
* Android demo: Makefile build functionality added to build.gradle to fully support building TensorFlow demo in Android on Windows.
* Android demo: read MultiBox priors from txt file rather than protobuf.
* Added colocation constraints to `StagingArea`.
* `sparse_matmul_op` reenabled for Android builds.
* Restrict weights rank to be the same as the broadcast target, to avoid ambiguity on broadcast rules.
* Upgraded libxsmm to 1.7.1 and applied other changes for performance and memory usage.
* Fixed bfloat16 integration of LIBXSMM sparse mat-mul.
* Improved performance and reduce memory usage by allowing ops to forward input buffers to output buffers and perform computations in-place.
* Improved the performance of CPU assignment for strings.
* Speed up matrix * vector multiplication and matrix * matrix with unknown shapes.
* C API: Graph imports now support input remapping, control dependencies, and returning imported nodes (see `TF_GraphImportGraphDefWithReturnOutputs()`)
* Multiple C++ API updates.
* Multiple TensorBoard updates including:
  * Users can now view image summaries at various sampled steps (instead of just the last step).
  * Bugs involving switching runs as well as the image dashboard are fixed.
  * Removed data download links from TensorBoard.
  * TensorBoard uses a relative data directory, for easier embedding.
  * TensorBoard automatically ignores outliers for domain calculation, and formats proportional values consistently.
* Multiple tfdbg bug fixes:
  * Fixed Windows compatibility issues.
  * Command history now persists across runs.
  * Bug fix in graph validation related to `tf.while_loops`.
* Java Maven fixes for bugs with Windows installation.
* Backport fixes and improvements from external keras.
* Keras config file handling fix.

## Thanks to our Contributors

This release contains contributions from many people at Google, as well as:

A. Besir Kurtulmus, Adal Chiriliuc, @akash, Alec-Desouza, Alex Rothberg, Alex
Sergeev, Alexander Heinecke, Allen Guo, Andreas Madsen, Ankesh Anand, Anton
Loss, @Aravind, @Arie, Ashutosh Das, AuréLien Geron, Bairen Yi, @bakunyo, Ben
Visser, Brady Zhou, Calpa Liu, Changming Sun, Chih Cheng Liang, Christopher
Berner, Clark Zinzow, @Conchylicultor, Dan Ellis, Dan J, Dan Jarvis, Daniel
Ylitalo, Darren Garvey, David Norman, David Truong, @DavidNorman, Dimitar
Pavlov, Dmitry Persiyanov, @Eddie, @elirex, Erfan Noury, Eron Wright, Evgeny
Mazovetskiy, Fabrizio (Misto) Milo, @fanlu, Fisher Coder, Florian Courtial,
Franck Dernoncourt, Gagan Goel, Gao, Xiang, @Gautam, Gefu Tang, @guilherme,
@guschmue, Hannah Provenza, Hans Pabst, @hartb, Hsiao Yi, Huazuo Gao, Igor
ChorążEwicz, Ivan Smirnov, Jakub Kolodziejczyk, Jason Gavris, Jason Morton, Jay
Young, Jayaram Bobba, Jeremy Sawruk, Jiaming Liu, Jihun Choi, @jiqiu, Joan Thibault,
John C F, Jojy George Varghese, Jon Malmaud, Julian Berman, Julian Niedermeier,
Junpeng Lao, Kai Sasaki, @Kankroc, Karl Lessard, Kyle Bostelmann, @Lezcano, Li
Yi, Luo Yun, @lurker, Mahmoud-Abuzaina, Mandeep Singh, Marek Kolodziej, Mark
Szepieniec, Martial Hue, Medhat Omr, Memo Akten, Michael Gharbi, MichaëL Defferrard,
Milan Straka, @MircoT, @mlucool, Muammar Ibn Faisal, Nayana Thorat, @nghiattran,
Nicholas Connor, Nikolaas Steenbergen, Niraj Patel, Niranjan Hasabnis, @Panmari,
Pavel Bulanov, Philip Pries Henningsen, Philipp Jund, @polonez, Prayag Verma, Rahul
Kavi, Raphael Gontijo Lopes, @rasbt, Raven Iqqe, Reid Pryzant, Richard Shin, Rizwan
Asif, Russell Kaplan, Ryo Asakura, RüDiger Busche, Saisai Shao, Sam Abrahams, @sanosay,
Sean Papay, @seaotterman, @selay01, Shaurya Sharma, Sriram Narayanamoorthy, Stefano
Probst, @taknevski, @tbonza, @teldridge11, Tim Anglade, Tomas Reimers, Tomer Gafner,
Valentin Iovene, Vamsi Sripathi, Viktor Malyi, Vit Stepanovs, Vivek Rane, Vlad Firoiu,
@wangg12, @will, Xiaoyu Tao, Yaroslav Bulatov, Yi Liu, Yuan (Terry) Tang, @Yufeng,
Yuming Wang, Yuxin Wu, Zafar Takhirov, Ziming Dong

We are also grateful to all who filed issues or helped resolve them, asked and
answered questions, and were part of inspiring discussions.


# Release 1.0.1

## Bug Fixes and Other Changes
* Change GraphConstructor to not increase the version when importing, but instead take the min of all versions.
* Google Cloud Storage fixes.
* Removed `tf.core` and `tf.python` modules from the API. These were never intended to be exposed. Please use the same objects through top-level `tf` module instead.

# Release 1.0.0

## Major Features and Improvements
* XLA (experimental): initial release of [XLA](https://www.tensorflow.org/versions/master/experimental/xla/), a domain-specific compiler for TensorFlow graphs, that targets CPUs and GPUs.
* TensorFlow Debugger (tfdbg): command-line interface and API.
* New python 3 docker images added.
* Made pip packages pypi compliant. TensorFlow can now be installed by `pip
  install tensorflow` command.
* Several python API calls have been changed to resemble NumPy more closely.
* Android: person detection + tracking demo implementing Scalable Object
  Detection using Deep Neural Networks.
* New (experimental) [Java API](https://github.com/tensorflow/tensorflow/tree/master/tensorflow/java).
* Add new Android image stylization demo based on "A Learned Representation For Artistic Style", and add YOLO object detector support.

## Breaking Changes to the API
To help you upgrade your existing TensorFlow Python code to match the API changes below, we have prepared a [conversion script](https://github.com/tensorflow/tensorflow/tree/master/tensorflow/tools/compatibility).
* TensorFlow/models have been moved to a separate github repository.
* Division and modulus operators (/, //, %) now match Python (flooring)
  semantics. This applies to `tf.div` and `tf.mod` as well. To obtain forced
  integer truncation based behaviors you can use `tf.truncatediv`
  and `tf.truncatemod`.
* `tf.divide()` is now the recommended division function. `tf.div()` will
  remain, but its semantics do not respond to Python 3 or `from future`
  mechanisms.
* tf.reverse() now takes indices of axes to be reversed. E.g.
  `tf.reverse(a, [True, False, True])` must now be written as
  `tf.reverse(a, [0, 2])`. `tf.reverse_v2()` will remain until 1.0 final.
* `tf.mul`, `tf.sub` and `tf.neg` are deprecated in favor of `tf.multiply`,
  `tf.subtract` and `tf.negative`.
* `tf.pack` and `tf.unpack` are deprecated in favor of `tf.stack` and
  `tf.unstack`.
* `TensorArray.pack` and `TensorArray.unpack` are getting deprecated in favor of
  `TensorArray.stack` and `TensorArray.unstack`.
* The following Python functions have had their arguments changed to use `axis`
  when referring to specific dimensions. We have kept the old keyword arguments
  for compatibility currently, but we will be removing them well before the
  final 1.0.
  * `tf.argmax`: `dimension` becomes `axis`
  * `tf.argmin`: `dimension` becomes `axis`
  * `tf.count_nonzero`: `reduction_indices` becomes `axis`
  * `tf.expand_dims`: `dim` becomes `axis`
  * `tf.reduce_all`: `reduction_indices` becomes `axis`
  * `tf.reduce_any`: `reduction_indices` becomes `axis`
  * `tf.reduce_join`: `reduction_indices` becomes `axis`
  * `tf.reduce_logsumexp`: `reduction_indices` becomes `axis`
  * `tf.reduce_max`: `reduction_indices` becomes `axis`
  * `tf.reduce_mean`: `reduction_indices` becomes `axis`
  * `tf.reduce_min`: `reduction_indices` becomes `axis`
  * `tf.reduce_prod`: `reduction_indices` becomes `axis`
  * `tf.reduce_sum`: `reduction_indices` becomes `axis`
  * `tf.reverse_sequence`: `batch_dim` becomes `batch_axis`, `seq_dim` becomes `seq_axis`
  * `tf.sparse_concat`: `concat_dim` becomes `axis`
  * `tf.sparse_reduce_sum`: `reduction_axes` becomes `axis`
  * `tf.sparse_reduce_sum_sparse`: `reduction_axes` becomes `axis`
  * `tf.sparse_split`: `split_dim` becomes `axis`
* `tf.listdiff` has been renamed to `tf.setdiff1d` to match NumPy naming.
* `tf.inv` has been renamed to be `tf.reciprocal` (component-wise reciprocal)
  to avoid confusion with `np.inv` which is matrix inversion
* tf.round now uses banker's rounding (round to even) semantics to match NumPy.
* `tf.split` now takes arguments in a reversed order and with different
  keywords. In particular, we now match NumPy order as
  `tf.split(value, num_or_size_splits, axis)`.
* `tf.sparse_split` now takes arguments in reversed order and with different
  keywords. In particular we now match NumPy order as
  `tf.sparse_split(sp_input, num_split, axis)`. NOTE: we have temporarily
  made `tf.sparse_split` require keyword arguments.
* `tf.concat` now takes arguments in reversed order and with different keywords. In particular we now match NumPy order as `tf.concat(values, axis, name)`.
* `tf.image.decode_jpeg` by default uses the faster DCT method, sacrificing
  a little fidelity for improved speed. One can revert to the old
  behavior by specifying the attribute `dct_method='INTEGER_ACCURATE'`.
* `tf.complex_abs` has been removed from the Python interface. `tf.abs`
  supports complex tensors and should be used instead.
* In the C++ API (in tensorflow/cc), Input, Output, etc. have moved
  from the tensorflow::ops namespace to tensorflow.
* Template.`var_scope` property renamed to `.variable_scope`
* SyncReplicasOptimizer is removed and SyncReplicasOptimizerV2 renamed to SyncReplicasOptimizer.
* `tf.zeros_initializer()` and `tf.ones_initializer()` now return a callable
  that must be called with initializer arguments, in your code replace
  `tf.zeros_initializer` with `tf.zeros_initializer()`.
* `SparseTensor.shape` has been renamed to `SparseTensor.dense_shape`.  Same for
  `SparseTensorValue.shape`.
* Replace tf.scalar_summary, tf.histogram_summary, tf.audio_summary, tf.image_summary with tf.summary.scalar, tf.summary.histogram, tf.summary.audio, tf.summary.image, respectively. The new summary ops take name rather than tag as their first argument, meaning summary ops now respect TensorFlow name scopes.
* Replace tf.train.SummaryWriter and tf.train.SummaryWriterCache with tf.summary.FileWriter and tf.summary.FileWriterCache.
* Removes RegisterShape from public API. Use C++ shape function registration
  instead.
* Deprecated `_ref` dtypes from the python API.
* In the C++ API (in tensorflow/cc), Input, Output, etc. have moved
  from the tensorflow::ops namespace to tensorflow.
* Change arg order for `{softmax,sparse_softmax,sigmoid}_cross_entropy_with_logits` to be (labels, predictions), and force use of named args.
* tf.nn.rnn_cell.* and most functions in tf.nn.rnn.* (with the exception of dynamic_rnn and raw_rnn) are temporarily in tf.contrib.rnn.  They will be moved back into core for TF 1.2.
* `tf.nn.sampled_softmax_loss` and `tf.nn.nce_loss` have both changed their API such that you need to switch the `inputs, labels` to `labels, inputs` parameters.
* The shape keyword argument of the `SparseTensor` constructor changes its name to `dense_shape` between Tensorflow 0.12 and Tensorflow 1.0.

## Bug Fixes and Other Changes
* Numerous C++ API updates.
* New op: `parallel_stack`.
* Introducing common tf io compression options constants for
  RecordReader/RecordWriter.
* Add `sparse_column_with_vocabulary_file`, to specify a feature column that
  transform string features to IDs, where the mapping is defined by a vocabulary
  file.
* Added `index_to_string_table` which returns a lookup table that maps indices to
  strings.
* Add `string_to_index_table`, which returns a lookup table that matches strings
  to indices.
* Add a `ParallelForWithWorkerId` function.
* Add `string_to_index_table`, which returns a lookup table that matches strings
  to indices.
* Support restore session from checkpoint files in v2 in `contrib/session_bundle`.
* Added a tf.contrib.image.rotate function for arbitrary angles.
* Added `tf.contrib.framework.filter_variables` as a convenience function to
  filter lists of variables based on regular expressions.
* `make_template()` takes an optional `custom_getter_ param`.
* Added comment about how existing directories are handled by
  `recursive_create_dir`.
* Added an op for QR factorizations.
* Divides and mods in Python API now use flooring (Python) semantics.
* Android: pre-built libs are now built nightly.
* Android: cmake/gradle build for TensorFlow Inference library under
  `contrib/android/cmake`
* Android: Much more robust Session initialization code.
* Android: TF stats now exposed directly in demo and log when debug mode is
  active
* Android: new/better README.md documentation
* saved_model is available as `tf.saved_model`.
* Empty op is now stateful.
* Improve speed of scatter_update on the cpu for ASSIGN operations.
* Change `reduce_join` to treat `reduction_indices` in the same way as other `reduce_` ops.
* Move `TensorForestEstimator` to `contrib/tensor_forest`.
* Enable compiler optimizations by default and allow configuration in configure.
* `tf.divide` now honors the name field.
* Make metrics weight broadcasting more strict.
* Add new queue-like `StagingArea` and new ops: `stage` and `unstage`.
* Enable inplace update ops for strings on CPU. Speed up string concat.

## Thanks to our Contributors

This release contains contributions from many people at Google, as well as:

Aaron Hu, Abhishek Aggarwal, Adam Michael, Adriano Carmezim, @AfirSraftGarrier,
Alexander Novikov, Alexander Rosenberg Johansen, Andrew Gibiansky, Andrew Hundt,
Anish Shah, Anton Loss, @b0noI, @BoyuanJiang, Carl Thomé, Chad Kennedy, Comic
Chang, Connor Braa, Daniel N. Lang, Daniel Trebbien,
@danielgordon10, Darcy Liu, Darren Garvey, Dmitri Lapin, Eron Wright, Evan
Cofer, Fabrizio Milo, Finbarr Timbers, Franck Dernoncourt, Garrett Smith,
@guschmue, Hao Wei, Henrik Holst, Huazuo Gao, @Ian, @Issac, Jacob Israel,
Jangsoo Park, Jin Kim, Jingtian Peng, John Pope, Kye Bostelmann, Liangliang He,
Ling Zhang, Luheng He, Luke Iwanski, @lvli, Michael Basilyan, Mihir Patel,
Mikalai Drabovich, Morten Just, @newge, Nick Butlin, Nishant Shukla,
Pengfei Ni, Przemyslaw Tredak, @rasbt, @Ronny, Rudolf Rosa, @RustingSword,
Sam Abrahams, Sam Putnam, @SeongAhJo, Shi Jiaxin, @skavulya, Steffen MüLler,
@TheUSER123, @tiriplicamihai, @vhasanov, Victor Costan, Vit Stepanovs,
Wangda Tan, Wenjian Huang, Xingdong Zuo, Yaroslav Bulatov, Yota Toyama,
Yuan (Terry) Tang, Yuxin Wu

We are also grateful to all who filed issues or helped resolve them, asked and
answered questions, and were part of inspiring discussions.


# Release 0.12.0

## Major Features and Improvements

* TensorFlow now builds and runs on Microsoft Windows (tested on Windows 10,
  Windows 7, and Windows Server 2016). Supported languages include Python (via a
  pip package) and C++. CUDA 8.0 and cuDNN 5.1 are supported for GPU
  acceleration. Known limitations include: It is not currently possible to load
  a custom op library. The GCS and HDFS file systems are not currently
  supported. The following ops are not currently implemented:
  Dequantize, QuantizeAndDequantize, QuantizedAvgPool,
  QuantizedBatchNomWithGlobalNormalization, QuantizedBiasAdd, QuantizedConcat,
  QuantizedConv2D, QuantizedMatmul, QuantizedMaxPool,
  QuantizeDownAndShrinkRange, QuantizedRelu, QuantizedRelu6, QuantizedReshape,
  QuantizeV2, RequantizationRange, and Requantize.
* Go: Experimental API in Go to create and execute graphs
  (https://godoc.org/github.com/tensorflow/tensorflow/tensorflow/go)
* New checkpoint format becomes the default in `tf.train.Saver`. Old V1
  checkpoints continue to be readable; controlled by the `write_version`
  argument, `tf.train.Saver` now by default writes out in the new V2
  format. It significantly reduces the peak memory required and latency
  incurred during restore.
* Added a new library for library of matrix-free (iterative) solvers for linear
  equations, linear least-squares, eigenvalues and singular values in
  tensorflow/contrib/solvers. Initial version has lanczos bidiagonalization,
  conjugate gradients and CGLS.
* Added gradients for `matrix_solve_ls` and `self_adjoint_eig`.
* Large cleanup to add second order gradient for ops with C++ gradients and
  improve existing gradients such that most ops can now be differentiated
  multiple times.
* Added a solver for ordinary differential equations,
  `tf.contrib.integrate.odeint`.
* New contrib module for tensors with named axes, `tf.contrib.labeled_tensor`.
* Visualization of embeddings in TensorBoard.

## Breaking Changes to the API

* `BusAdjacency` enum replaced with a protocol buffer `DeviceLocality`.  PCI bus
  indexing now starts from 1 instead of 0, and `bus_id==0` is used where
  previously `BUS_ANY` was used.
* `Env::FileExists` and `FileSystem::FileExists` now return a tensorflow::Status
  instead of a bool. Any callers to this function can be converted to a bool
  by adding .ok() to the call.
* The C API type `TF_SessionWithGraph` has been renamed to `TF_Session`,
  indicating its preferred use in language bindings for TensorFlow.
  What was previously `TF_Session` has been renamed to `TF_DeprecatedSession`.
* Renamed `TF_Port` to `TF_Output` in the C API.
* Removes RegisterShape from public API. Use C++ shape function registration instead.
  indexing now starts from 1 instead of 0, and `bus_id==0` is used where
  previously `BUS_ANY` was used.
* Most RNN cells and RNN functions now use different variable scopes to be
  consistent with layers (`tf.contrib.layers`).  This means old checkpoints
  written using this code will not load after this change without providing
  `Saver` a list of variable renames.  Examples of variable scope changes
  include `RNN` -> `rnn` in `tf.nn.rnn`, `tf.nn.dynamic_rnn` and moving from
  `Linear/Matrix` -> `weights` and `Linear/Bias` -> `biases` in most RNN cells.
* Deprecated tf.select op. tf.where should be used instead.
* `SparseTensor.shape` has been renamed to `SparseTensor.dense_shape`.  Same for
  `SparseTensorValue.shape`.
* `Env::FileExists` and `FileSystem::FileExists` now return a
  `tensorflow::Status` instead of a bool. Any callers to this function can be
  converted to a bool by adding `.ok()` to the call.
* C API: Type `TF_SessionWithGraph` has been renamed to `TF_Session`, indicating
  its preferred use in language bindings for TensorFlow. What was previously
  `TF_Session` has been renamed to `TF_DeprecatedSession`.
* C API: Renamed `TF_Port` to `TF_Output`.
* C API: The caller retains ownership of `TF_Tensor` objects provided to
  `TF_Run`, `TF_SessionRun`, `TF_SetAttrTensor` etc.
* Renamed `tf.image.per_image_whitening()` to
  `tf.image.per_image_standardization()`
* Move Summary protobuf constructors to `tf.summary` submodule.
* Deprecate `histogram_summary`, `audio_summary`, `scalar_summary`,
  `image_summary`, `merge_summary`, and `merge_all_summaries`.
* Combined `batch_*` and regular version of linear algebra and FFT ops. The
  regular op now handles batches as well. All `batch_*` Python interfaces were
  removed.
* `tf.all_variables`, `tf.VARIABLES` and `tf.initialize_all_variables` renamed
  to `tf.global_variables`, `tf.GLOBAL_VARIABLES` and
  `tf.global_variables_initializer` respectively.
* `tf.zeros_initializer()` and `tf.ones_initializer()` now return a callable
  that must be called with initializer arguments, in your code replace
  `tf.zeros_initializer` with `tf.zeros_initializer()`

## Bug Fixes and Other Changes

* Use threadsafe version of `lgamma` function.
* Fix `tf.sqrt` handling of negative arguments.
* Fixed bug causing incorrect number of threads to be used for multi-threaded
  benchmarks.
* Performance optimizations for `batch_matmul` on multi-core CPUs.
* Improve trace, `matrix_set_diag`, `matrix_diag_part` and their gradients to
  work for rectangular matrices.
* Support for SVD of complex valued matrices.


## Thanks to our Contributors

This release contains contributions from many people at Google, as well as:

@a7744hsc, Abhi Agg, @admcrae, Adriano Carmezim, Aki Sukegawa, Alex Kendall,
Alexander Rosenberg Johansen, @amcrae, Amlan Kar, Andre Simpelo, Andreas Eberle,
Andrew Hundt, Arnaud Lenglet, @b0noI, Balachander Ramachandran, Ben Barsdell,
Ben Guidarelli, Benjamin Mularczyk, Burness Duan, @c0g, Changming Sun,
@chanis, Corey Wharton, Dan J, Daniel Trebbien, Darren Garvey, David Brailovsky,
David Jones, Di Zeng, @DjangoPeng, Dr. Kashif Rasul, @drag0, Fabrizio (Misto)
Milo, FabríCio Ceschin, @fp, @Ghedeon, @guschmue, Gökçen Eraslan, Haosdent
Huang, Haroen Viaene, Harold Cooper, Henrik Holst, @hoangmit, Ivan Ukhov, Javier
Dehesa, Jingtian Peng, Jithin Odattu, Joan Pastor, Johan Mathe, Johannes Mayer,
Jongwook Choi, Justus Schwabedal, Kai Wolf, Kamil Hryniewicz, Kamran Amini,
Karen Brems, Karl Lattimer, @kborer, Ken Shirriff, Kevin Rose, Larissa Laich,
Laurent Mazare, Leonard Lee, Liang-Chi Hsieh, Liangliang He, Luke Iwanski,
Marek Kolodziej, Moustafa Alzantot, @MrQianjinsi, @nagachika, Neil Han, Nick
Meehan, Niels Ole Salscheider, Nikhil Mishra, @nschuc, Ondrej Skopek, OndřEj
Filip, @OscarDPan, Pablo Moyano, Przemyslaw Tredak, @qitaishui, @Quarazy,
@raix852, Philipp Helo, Sam Abrahams, @SriramRamesh, Till Hoffmann, Tushar Soni,
@tvn, @tyfkda, Uwe Schmidt, Victor Villas, Vit Stepanovs, Vladislav Gubarev,
@wujingyue, Xuesong Yang, Yi Liu, Yilei Yang, @youyou3, Yuan (Terry) Tang,
Yuming Wang, Zafar Takhirov, @zhongyuk, Ziming Dong, @guotong1988

We are also grateful to all who filed issues or helped resolve them, asked and
answered questions, and were part of inspiring discussions.

# Release 0.11.0

## Major Features and Improvements

* CUDA 8 support.
* cuDNN 5 support.
* HDFS Support.
* Adds Fused LSTM support via cuDNN 5 in `tensorflow/contrib/cudnn_rnn`.
* Improved support for NumPy style basic slicing including non-1 strides,
  ellipses, newaxis, and negative indices. For example complicated expressions
  like `foo[1, 2:4, tf.newaxis, ..., :-3:-1, :]` are now supported. In addition
  we have preliminary (non-broadcasting) support for sliced assignment to
  variables. In particular one can write `var[1:3].assign([1,11,111])`.
* Deprecated `tf.op_scope` and `tf.variable_op_scope` in favor of a unified `tf.name_scope` and `tf.variable_scope`. The new argument order of `tf.variable_scope` is incompatible with previous versions.
* Introducing `core/util/tensor_bundle` module: a module to efficiently
  serialize/deserialize tensors to disk.  Will be used in TF's new checkpoint
  format.
* Added tf.svd for computing the singular value decomposition (SVD) of dense
  matrices or batches of matrices (CPU only).
* Added gradients for eigenvalues and eigenvectors computed using
  `self_adjoint_eig` or `self_adjoint_eigvals`.
* Eliminated `batch_*` methods for most linear algebra and FFT ops and promoted
  the non-batch version of the ops to handle batches of matrices.
* Tracing/timeline support for distributed runtime (no GPU profiler yet).
* C API gives access to inferred shapes with `TF_GraphGetTensorNumDims` and
  `TF_GraphGetTensorShape`.
* Shape functions for core ops have moved to C++ via
  `REGISTER_OP(...).SetShapeFn(...)`.  Python shape inference RegisterShape calls
  use the C++ shape functions with `common_shapes.call_cpp_shape_fn`.  A future
  release will remove `RegisterShape` from python.


## Bug Fixes and Other Changes

* Documentation now includes operator overloads on Tensor and Variable.
* `tensorflow.__git_version__` now allows users to identify the version of the
  code that TensorFlow was compiled with. We also have
  `tensorflow.__git_compiler__` which identifies the compiler used to compile
  TensorFlow's core.
* Improved multi-threaded performance of `batch_matmul`.
* LSTMCell, BasicLSTMCell, and MultiRNNCell constructors now default to
  `state_is_tuple=True`.  For a quick fix while transitioning to the new
  default, simply pass the argument `state_is_tuple=False`.
* DeviceFactory's AddDevices and CreateDevices functions now return
  a Status instead of void.
* Int32 elements of list(type) arguments are no longer placed in host memory by
  default. If necessary, a list(type) argument to a kernel can be placed in host
  memory using a HostMemory annotation.
* `uniform_unit_scaling_initializer()` no longer takes a `full_shape` arg,
  instead relying on the partition info passed to the initializer function when
  it's called.
* The NodeDef protocol message is now defined in its own file `node_def.proto`
  `instead of graph.proto`.
* `ops.NoGradient` was renamed `ops.NotDifferentiable`. `ops.NoGradient` will
  be removed soon.
* `dot.h` / DotGraph was removed (it was an early analysis tool prior
  to TensorBoard, no longer that useful).  It remains in history
  should someone find the code useful.
* re2 / regexp.h was removed from being a public interface of TF.
  Should users need regular expressions, they should depend on the RE2
  library directly rather than via TensorFlow.

## Thanks to our Contributors

This release contains contributions from many people at Google, as well as:

Abid K, @afshinrahimi, @AidanGG, Ajay Rao, Aki Sukegawa, Alex Rothberg,
Alexander Rosenberg Johansen, Andrew Gibiansky, Andrew Thomas, @Appleholic,
Bastiaan Quast, Ben Dilday, Bofu Chen, Brandon Amos, Bryon Gloden, Cissp®,
@chanis, Chenyang Liu, Corey Wharton, Daeyun Shin, Daniel Julius Lasiman, Daniel
Waterworth, Danijar Hafner, Darren Garvey, Denis Gorbachev, @DjangoPeng,
Egor-Krivov, Elia Palme, Eric Platon, Fabrizio Milo, Gaetan Semet,
Georg Nebehay, Gu Wang, Gustav Larsson, @haosdent, Harold Cooper, Hw-Zz,
@ichuang, Igor Babuschkin, Igor Macedo Quintanilha, Ilya Edrenkin, @ironhead,
Jakub Kolodziejczyk, Jennifer Guo, Jihun Choi, Jonas Rauber, Josh Bleecher
Snyder, @jpangburn, Jules Gagnon-Marchand, Karen Brems, @kborer, Kirill Bobyrev,
Laurent Mazare, Longqi Yang, Malith Yapa, Maniteja Nandana, Martin Englund,
Matthias Winkelmann, @mecab, Mu-Ik Jeon, Nand Dalal, Niels Ole Salscheider,
Nikhil Mishra, Park Jiin, Pieter De Rijk, @raix852, Ritwik Gupta, Sahil Sharma,
Sangheum Hwang, @SergejsRk, Shinichiro Hamaji, Simon Denel, @Steve, @suiyuan2009,
Tiago Jorge, Tijmen Tieleman, @tvn, @tyfkda, Wang Yang, Wei-Ting Kuo, Wenjian
Huang, Yan Chen, @YenChenLin, Yuan (Terry) Tang, Yuncheng Li, Yunfeng Wang, Zack
Polizzi, @zhongzyd, Ziming Dong, @perhapszzy

We are also grateful to all who filed issues or helped resolve them, asked and
answered questions, and were part of inspiring discussions.

# Release 0.10.0

## Major Features and Improvements

* Added support for C++ shape inference
* Added graph-construction C API
* Major revision to the graph-construction C++ API
* Support makefile build for iOS
* Added Mac GPU support
* Full version of TF-Slim available as `tf.contrib.slim`
* Added k-Means clustering and WALS matrix factorization

## Bug Fixes and Other Changes

* Allow gradient computation for scalar values.
* Performance improvements for gRPC
* Improved support for fp16
* New high-level ops in tf.contrib.{layers,metrics}
* New features for TensorBoard, such as shape display, exponential smoothing
* Faster and more stable Google Cloud Storage (GCS) filesystem support
* Support for zlib compression and decompression for TFRecordReader and TFRecordWriter
* Support for reading (animated) GIFs
* Improved support for SparseTensor
* Added support for more probability distributions (Dirichlet, Beta, Bernoulli, etc.)
* Added Python interfaces to reset resource containers.
* Many bugfixes and performance improvements
* Many documentation fixes

## Thanks to our Contributors

This release contains contributions from many people at Google, as well as:

Alex Rothberg, Andrew Royer, Austin Marshall, @BlackCoal, Bob Adolf, Brian Diesel, Charles-Emmanuel Dias, @chemelnucfin, Chris Lesniewski, Daeyun Shin, Daniel Rodriguez, Danijar Hafner, Darcy Liu, Kristinn R. Thórisson, Daniel Castro, Dmitry Savintsev, Kashif Rasul, Dylan Paiton, Emmanuel T. Odeke, Ernest Grzybowski, Gavin Sherry, Gideon Dresdner, Gregory King, Harold Cooper, @heinzbeinz, Henry Saputra, Huarong Huo, Huazuo Gao, Igor Babuschkin, Igor Macedo Quintanilha, Ivan Ukhov, James Fysh, Jan Wilken Dörrie, Jihun Choi, Johnny Lim, Jonathan Raiman, Justin Francis, @lilac, Li Yi, Marc Khoury, Marco Marchesi, Max Melnick, Micael Carvalho, @mikowals, Mostafa Gazar, Nico Galoppo, Nishant Agrawal, Petr Janda, Yuncheng Li, @raix852, Robert Rose, @Robin-des-Bois, Rohit Girdhar, Sam Abrahams, satok16, Sergey Kishchenko, Sharkd Tu, @shotat, Siddharth Agrawal, Simon Denel, @sono-bfio, SunYeop Lee, Thijs Vogels, @tobegit3hub, @Undo1, Wang Yang, Wenjian Huang, Yaroslav Bulatov, Yuan Tang, Yunfeng Wang, Ziming Dong

We are also grateful to all who filed issues or helped resolve them, asked and
answered questions, and were part of inspiring discussions.

# Release 0.9.0

## Major Features and Improvements

* Python 3.5 support and binaries
* Added iOS support
* Added support for processing on GPUs on MacOS
* Added makefile for better cross-platform build support (C API only)
* fp16 support and improved complex128 support for many ops
* Higher level functionality in contrib.{layers,losses,metrics,learn}
* More features to Tensorboard
* Improved support for string embedding and sparse features
* The RNN api is finally "official" (see, e.g., `tf.nn.dynamic_rnn`,
  `tf.nn.rnn`, and the classes in `tf.nn.rnn_cell`).
* TensorBoard now has an Audio Dashboard, with associated audio summaries.

## Bug Fixes and Other Changes

* Turned on CuDNN Autotune.
* Added support for using third-party Python optimization algorithms (contrib.opt).
* Google Cloud Storage filesystem support.
* HDF5 support
* Add support for 3d convolutions and pooling.
* Update gRPC release to 0.14.
* Eigen version upgrade.
* Switch to eigen thread pool
* `tf.nn.moments()` now accepts a `shift` argument. Shifting by a good estimate
  of the mean improves numerical stability. Also changes the behavior of the
  `shift` argument to `tf.nn.sufficient_statistics()`.
* Performance improvements
* Many bugfixes
* Many documentation fixes
* TensorBoard fixes: graphs with only one data point, Nan values,
  reload button and auto-reload, tooltips in scalar charts, run
  filtering, stable colors
* Tensorboard graph visualizer now supports run metadata. Clicking on nodes
  while viewing a stats for a particular run will show runtime statistics, such
  as memory or compute usage. Unused nodes will be faded out.

## Thanks to our Contributors

This release contains contributions from many people at Google, as well as:

Aaron Schumacher, Aidan Dang, Akihiko ITOH, Aki Sukegawa, Arbit Chen, Aziz Alto, Danijar Hafner, Erik Erwitt, Fabrizio Milo, Felix Maximilian Möller, Henry Saputra, Sung Kim, Igor Babuschkin, Jan Zikes, Jeremy Barnes, Jesper Steen Møller, Johannes Mayer, Justin Harris, Kashif Rasul, Kevin Robinson, Loo Rong Jie, Lucas Moura, Łukasz Bieniasz-Krzywiec, Mario Cho, Maxim Grechkin, Michael Heilman, Mostafa Rahmani, Mourad Mourafiq, @ninotoshi, Orion Reblitz-Richardson, Yuncheng Li, @raoqiyu, Robert DiPietro, Sam Abrahams, Sebastian Raschka, Siddharth Agrawal, @snakecharmer1024, Stephen Roller, Sung Kim, SunYeop Lee, Thijs Vogels, Till Hoffmann, Victor Melo, Ville Kallioniemi, Waleed Abdulla, Wenjian Huang, Yaroslav Bulatov, Yeison Rodriguez, Yuan Tang, Yuxin Wu, @zhongzyd, Ziming Dong, Zohar Jackson

We are also grateful to all who filed issues or helped resolve them, asked and
answered questions, and were part of inspiring discussions.

# Release 0.8.0

## Major Features and Improvements

* Added a distributed runtime using GRPC
* Move skflow to `contrib/learn`
* Better linear optimizer in `contrib/linear_optimizer`
* Random forest implementation in `contrib/tensor_forest`
* CTC loss and decoders in `contrib/ctc`
* Basic support for `half` data type
* Better support for loading user ops (see examples in `contrib/`)
* Allow use of (non-blocking) Eigen threadpool with `TENSORFLOW_USE_EIGEN_THREADPOOL` define
* Add an extension mechanism for adding network file system support
* TensorBoard displays metadata stats (running time, memory usage and device used) and tensor shapes

## Bug Fixes and Other Changes

* Utility for inspecting checkpoints
* Basic tracing and timeline support
* Allow building against cuDNN 5 (not incl. RNN/LSTM support)
* Added instructions and binaries for ProtoBuf library with fast serialization and without 64MB limit
* Added special functions
* `bool`-strictness: Tensors have to be explicitly compared to `None`
* Shape strictness: all fed values must have a shape that is compatible with the tensor they are replacing
* Exposed `tf.while_loop` (deprecated `control_flow_ops.While`)
* run() now takes RunOptions and RunMetadata, which enable timing stats
* Fixed lots of potential overflow problems in op kernels
* Various performance improvements, especially for RNNs and convolutions
* Many bugfixes
* Nightly builds, tutorial tests, many test improvements
* New examples: transfer learning and deepdream ipython notebook
* Added tutorials, many documentation fixes.

## Thanks to our Contributors

This release contains contributions from many people at Google, as well as:

Abhinav Upadhyay, Aggelos Avgerinos, Alan Wu, Alexander G. de G. Matthews, Aleksandr Yahnev, @amchercashin, Andy Kitchen, Aurelien Geron, Awni Hannun, @BanditCat, Bas Veeling, Cameron Chen, @cg31, Cheng-Lung Sung, Christopher Bonnett, Dan Becker, Dan Van Boxel, Daniel Golden, Danijar Hafner, Danny Goodman, Dave Decker, David Dao, David Kretch, Dongjoon Hyun, Dustin Dorroh, @e-lin, Eurico Doirado, Erik Erwitt, Fabrizio Milo, @gaohuazuo, Iblis Lin, Igor Babuschkin, Isaac Hodes, Isaac Turner, Iván Vallés, J Yegerlehner, Jack Zhang, James Wexler, Jan Zikes, Jay Young, Jeff Hodges, @jmtatsch, Johnny Lim, Jonas Meinertz Hansen, Kanit Wongsuphasawat, Kashif Rasul, Ken Shirriff, Kenneth Mitchner, Kenta Yonekura, Konrad Magnusson, Konstantin Lopuhin, @lahwran, @lekaha, @liyongsea, Lucas Adams, @makseq, Mandeep Singh, @manipopopo, Mark Amery, Memo Akten, Michael Heilman, Michael Peteuil, Nathan Daly, Nicolas Fauchereau, @ninotoshi, Olav Nymoen, @panmari, @papelita1234, Pedro Lopes, Pranav Sailesh Mani, RJ Ryan, Rob Culliton, Robert DiPietro, @ronrest, Sam Abrahams, Sarath Shekkizhar, Scott Graham, Sebastian Raschka, Sung Kim, Surya Bhupatiraju, Syed Ahmed, Till Hoffmann, @timsl, @urimend, @vesnica, Vlad Frolov, Vlad Zagorodniy, Wei-Ting Kuo, Wenjian Huang, William Dmitri Breaden Madden, Wladimir Schmidt, Yuan Tang, Yuwen Yan, Yuxin Wu, Yuya Kusakabe, @zhongzyd, @znah.

We are also grateful to all who filed issues or helped resolve them, asked and
answered questions, and were part of inspiring discussions.


# Release 0.7.1

## Bug Fixes and Other Changes

* Added gfile.Open and gfile.Copy, used by input_data.py.
* Fixed Saver bug when MakeDirs tried to create empty directory.
* GPU Pip wheels are built with cuda 7.5 and cudnn-v4, making them
  required for the binary releases. Lower versions of cuda/cudnn can
  be supported by installing from sources and setting the options
  during ./configure
* Fix dataset encoding example for Python3 (@danijar)
* Fix PIP installation by not packaging protobuf as part of wheel,
  require protobuf 3.0.0b2.
* Fix Mac pip installation of numpy by requiring pip >= 1.10.1.
* Improvements and fixes to Docker image.


# Release 0.7.0

## Major Features and Improvements

* Allow using any installed Cuda >= 7.0 and cuDNN >= R2, and add support
  for cuDNN R4
* Added a `contrib/` directory for unsupported or experimental features,
  including higher level `layers` module
* Added an easy way to add and dynamically load user-defined ops
* Built out a good suite of tests, things should break less!
* Added `MetaGraphDef` which makes it easier to save graphs with metadata
* Added assignments for "Deep Learning with TensorFlow" udacity course


## Bug Fixes and Other Changes

* Added a versioning framework for `GraphDef`s to ensure compatibility
* Enforced Python 3 compatibility
* Internal changes now show up as sensibly separated commits
* Open-sourced the doc generator
* Un-fork Eigen
* Simplified the `BUILD` files and cleaned up C++ headers
* TensorFlow can now be used as a submodule in another bazel build
* New ops (e.g., `*fft`, `*_matrix_solve`)
* Support for more data types in many ops
* Performance improvements
* Various bugfixes
* Documentation fixes and improvements


## Breaking Changes to the API

* `AdjustContrast` kernel deprecated, new kernel `AdjustContrastv2` takes and
  outputs float only. `adjust_contrast` now takes all data types.
* `adjust_brightness`'s `delta` argument is now always assumed to be in `[0,1]`
  (as is the norm for images in floating point formats), independent of the
  data type of the input image.
* The image processing ops do not take `min` and `max` inputs any more, casting
  safety is handled by `saturate_cast`, which makes sure over- and underflows
  are handled before casting to data types with smaller ranges.
* For C++ API users: `IsLegacyScalar` and `IsLegacyVector` are now gone from
  `TensorShapeUtils` since TensorFlow is scalar strict within Google (for
  example, the shape argument to `tf.reshape` can't be a scalar anymore).  The
  open source release was already scalar strict, so outside Google `IsScalar`
  and `IsVector` are exact replacements.
* The following files are being removed from `tensorflow/core/public/`:
    * `env.h` -> `../platform/env.h`
    * `status.h` -> `../lib/core/status.h`
    * `tensor.h` -> `../framework/tensor.h`
    * `tensor_shape.h` -> `../framework/tensor_shape.h`
    * `partial_tensor_shape.h` -> `../framework/partial_tensor_shape.h`
    * `tensorflow_server.h` deleted
* For C++ API users: `TensorShape::ShortDebugString` has been renamed to
  `DebugString`, and the previous `DebugString` behavior is gone (it was
  needlessly verbose and produced a confusing empty string for scalars).
* `GraphOptions.skip_common_subexpression_elimination` has been removed. All
  graph optimizer options are now specified via
  `GraphOptions.OptimizerOptions`.
* `ASSERT_OK` / `EXPECT_OK` macros conflicted with external projects, so they
  were renamed `TF_ASSERT_OK`, `TF_EXPECT_OK`.  The existing macros are
  currently maintained for short-term compatibility but will be removed.
* The non-public `nn.rnn` and the various `nn.seq2seq` methods now return
  just the final state instead of the list of all states.
* `tf.scatter_update` now no longer guarantees that lexicographically largest
  index be used for update when duplicate entries exist.
* `tf.image.random_crop(image, [height, width])` is now
  `tf.random_crop(image, [height, width, depth])`, and `tf.random_crop` works
  for any rank (not just 3-D images).  The C++ `RandomCrop` op has been replaced
  with pure Python.
* Renamed `tf.test.GetTempDir` and `tf.test.IsBuiltWithCuda` to
  `tf.test.get_temp_dir` and `tf.test.is_built_with_cuda` for PEP-8
  compatibility.
* `parse_example`'s interface has changed, the old interface is accessible in
  `legacy_parse_example` (same for related functions).
* New `Variable`s are not added to the same collection several times even if
  a list with duplicates is passed to the constructor.
* The Python API will now properly set the `list` member of `AttrValue` in
  constructed `GraphDef` messages for empty lists.  The serialization of some
  graphs will change, but the change is both forwards and backwards compatible.
  It will break tests that compare a generated `GraphDef` to a golden serialized
  `GraphDef` (which is discouraged).


## Thanks to our Contributors

This release contains contributions from many people at Google, as well as:

Akiomi Kamakura, Alex Vig, Alexander Rosenberg Johansen, Andre Cruz, Arun Ahuja,
Bart Coppens, Bernardo Pires, Carl Vondrick, Cesar Salgado, Chen Yu,
Christian Jauvin, Damien Aymeric, Dan Vanderkam, Denny Britz, Dongjoon Hyun,
Eren Güven, Erik Erwitt, Fabrizio Milo, G. Hussain Chinoy, Jim Fleming,
Joao Felipe Santos, Jonas Meinertz Hansen, Joshi Rekha, Julian Viereck,
Keiji Ariyama, Kenton Lee, Krishna Sankar, Kristina Chodorow, Linchao Zhu,
Lukas Krecan, Mark Borgerding, Mark Daoust, Moussa Taifi,
Nathan Howell, Naveen Sundar Govindarajulu, Nick Sweeting, Niklas Riekenbrauck,
Olivier Grisel, Patrick Christ, Povilas Liubauskas, Rainer Wasserfuhr,
Romain Thouvenin, Sagan Bolliger, Sam Abrahams, Taehoon Kim, Timothy J Laurent,
Vlad Zavidovych, Yangqing Jia, Yi-Lin Juang, Yuxin Wu, Zachary Lipton,
Zero Chen, Alan Wu, @brchiu, @emmjaykay, @jalammar, @Mandar-Shinde,
@nsipplswezey, @ninotoshi, @panmari, @prolearner and @rizzomichaelg.

We are also grateful to all who filed issues or helped resolve them, asked and
answered questions, and were part of inspiring discussions.


# Release 0.6.0

## Major Features and Improvements

* Python 3.3+ support via changes to python codebase and ability
  to specify python version via ./configure.

* Some improvements to GPU performance and memory usage:
  [convnet benchmarks](https://github.com/soumith/convnet-benchmarks/issues/66)
  roughly equivalent with native cudnn v2 performance.  Improvements mostly due
  to moving to 32-bit indices, faster shuffling kernels.  More improvements to
  come in later releases.


## Bug Fixes

* Lots of fixes to documentation and tutorials, many contributed
  by the public.

* 271 closed issues on github issues.

## Backwards-Incompatible Changes

* `tf.nn.fixed_unigram_candidate_sampler` changed its default 'distortion'
  attribute from 0.0 to 1.0. This was a bug in the original release
  that is now fixed.

# Release 0.5.0

Initial release of TensorFlow.<|MERGE_RESOLUTION|>--- conflicted
+++ resolved
@@ -1,17 +1,20 @@
 # Release 1.12.2
 
 ## Bug Fixes and Other Changes
-
-<<<<<<< HEAD
-# Release 1.13.2
-
-## Bug Fixes and Other Changes
-* TF-RCCL path fix for issue#370
-* The 1.13.2 whl package is built the ROCm2.3 user-bit environment
-=======
 *   Fixes a potential security vulnerability where carefully crafted GIF images
     can produce a null pointer dereference during decoding.
->>>>>>> f5ce1c00
+
+# Release 1.13.3
+
+## Bug Fixes and Other Changes
+* The 1.13.3 whl package is built to be compatible for the ROCm2.4 user-bit environment
+
+
+# Release 1.13.2
+
+## Bug Fixes and Other Changes
+* TF-RCCL path fix for issue#370
+* The 1.13.2 whl package is built to be compatible for the ROCm2.3 user-bit environment
 
 # Release 1.13.0
 
