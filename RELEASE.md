--- conflicted
+++ resolved
@@ -1,4 +1,3 @@
-<<<<<<< HEAD
 # Release 1.15.0
 This is the last 1.x release for TensorFlow. We do not expect to update the 1.x branch with features, although we will issue patch releases to fix vulnerabilities for at least one year. 
 
@@ -85,13 +84,12 @@
 This release contains contributions from many people at Google, as well as:
 
 a6802739, Aaron Ma, Abdullah Selek, Abolfazl Shahbazi, Ag Ramesh, Albert Z. Guo, Albin Joy, Alex Itkes, Alex Sergeev, Alexander Pivovarov, Alexey Romanov, alhkad, Amit Srivastava, amoitra, Andrew Lihonosov, Andrii Prymostka, Anuj Rawat, Astropeak, Ayush Agrawal, Bairen Yi, Bas Aarts, Bastian Eichenberger, Ben Barsdell, Benjamin Peterson, bhack, Bharat Raghunathan, Bhavani Subramanian, Bryan Cutler, candy.dc, Cao Zongyan, Captain-Pool, Casper Da Costa-Luis, Chen Guoyin, Cheng Chang, chengchingwen, Chong Yan, Choong Yin Thong, Christopher Yeh, Clayne Robison, Coady, Patrick, Dan Ganea, David Norman, Denis Khalikov, Deven Desai, Diego Caballero, Duncan Dean, Duncan Riach, Dwight J Lyle, Eamon Ito-Fisher, eashtian3, EFanZh, ejot, Elroy Ashtian Jr, Eric Schweitz, Fangjun Kuang, Fei Hu, fo40225, formath, Fred Reiss, Frederic Bastien, Fredrik Knutsson, G. Hussain Chinoy, Gabriel, gehring, George Grzegorz Pawelczak, Gianluca Varisco, Gleb Popov, Greg Peatfield, Guillaume Klein, Gurpreet Singh, Gustavo Lima Chaves, haison, Haraldur TóMas HallgríMsson, HarikrishnanBalagopal, HåKon Sandsmark, I-Hong, Ilham Firdausi Putra, Imran Salam, Jason Zaman, Jason Zavaglia, jayhpark530, jefby, Jeff Daily, Jeffrey Poznanovic, Jekyll Lai, Jeroen BéDorf, Jerry Shih, jerryyin, jiakai, JiangXIAO, Joe Bowser, Joel Shapiro, Johan Gunnarsson, Jojimon Varghese, Joon, Josh Beal, Julian Niedermeier, Jun Wan, Junqin Zhang, Junyuan Xie, Justin Tunis, Kaixi Hou, Karl Lessard, Karthik Muthuraman, Kbhute-Ibm, khanhlvg, Koock Yoon, kstuedem, Kyuwon Kim, Lakshay Tokas, leike666666, leonard951, Leslie-Fang, Leslie-Fang-Intel, Li, Guizi, Lukas Folle, Lukas Geiger, Mahmoud Abuzaina, Manraj Singh Grover, Margaret Maynard-Reid, Mark Ryan, Matt Conley, Matthew Bentham, Matthew Denton, mbhuiyan, mdfaijul, Mei Jie, merturl, MichaelKonobeev, Michal W. Tarnowski, minds, mpppk, musikisomorphie, Nagy Mostafa, Nayana Thorat, Neil, Niels Ole Salscheider, Niklas SilfverströM, Niranjan Hasabnis, ocjosen, olramde, Pariksheet Pinjari, Patrick J. Lopresti, Patrik Gustavsson, per1234, PeterLee, Phan Van Nguyen Duc, Phillip Kravtsov, Pooya Davoodi, Pranav Marathe, Putra Manggala, Qingqing Cao, Rajeshwar Reddy T, Ramon ViñAs, Rasmus Diederichsen, Reuben Morais, richardbrks, robert, RonLek, Ryan Jiang, saishruthi, Saket Khandelwal, Saleem Abdulrasool, Sami Kama, Sana-Damani, Sergii Khomenko, Severen Redwood, Shubham Goyal, Sigrid Keydana, Siju Samuel, sleighsoft, smilu97, Son Tran, Srini511, srinivasan.narayanamoorthy, Sumesh Udayakumaran, Sungmann Cho, Tae-Hwan Jung, Taehoon Lee, Takeshi Watanabe, TengLu, terryky, TheMindVirus, ThisIsIsaac, Till Hoffmann, Timothy Liu, Tomer Gafner, Tongxuan Liu, Trent Lo, Trevor Morris, Uday Bondhugula, Vasileios Lioutas, vbvg2008, Vishnuvardhan Janapati, Vivek Suryamurthy, Wei Wang, Wen-Heng (Jack) Chung, wenxizhu, William D. Irons, winstonq, wyzhao, Xiaoming (Jason) Cui, Xinan Jiang, Xinping Wang, Yann-Yy, Yasir Modak, Yong Tang, Yongfeng Gu, Yuchen Ying, Yuxin Wu, zyeric, 王振华 (Zhenhua Wang)
-=======
+
 # Release 1.14.1
 
 ## Bug Fixes and Other Changes 
 
 *  The 1.14.1 whl package is built with ROCm2.7 user-bit environment 
->>>>>>> 49db3d2a
 
 # Release 1.14.0
 
