--- conflicted
+++ resolved
@@ -24,10 +24,7 @@
     ],
 )
 
-<<<<<<< HEAD
-gpu_py_test(
-=======
-cuda_py_test(
+gpu_py_test(
     name = "linear_operator_addition_test",
     size = "small",
     srcs = ["linear_operator_addition_test.py"],
@@ -43,8 +40,7 @@
     ],
 )
 
-cuda_py_test(
->>>>>>> a6ee64cd
+gpu_py_test(
     name = "linear_operator_block_diag_test",
     size = "medium",
     srcs = ["linear_operator_block_diag_test.py"],
