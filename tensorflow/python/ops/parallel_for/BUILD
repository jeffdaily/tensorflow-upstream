--- conflicted
+++ resolved
@@ -120,11 +120,6 @@
         "//tensorflow/python:tensor_array_grad",
         "//tensorflow/python:util",
     ],
-<<<<<<< HEAD
-    xla_enable_strict_auto_jit = True,
-=======
-    tags = ["no_rocm"],
->>>>>>> 0d1893f3
 )
 
 cuda_py_test(
