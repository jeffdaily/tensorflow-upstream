--- conflicted
+++ resolved
@@ -6,84 +6,16 @@
 load("//tensorflow:tensorflow.bzl", "tf_cc_test")
 load(
     "//tensorflow/core:platform/default/build_config_root.bzl",
-    "tf_cuda_tests_tags",
+    "tf_gpu_tests_tags",
 )
 
 all_backends = ["cpu", "gpu"] + plugins.keys()
 
 def filter_backends(backends):
-<<<<<<< HEAD
-  """Removes "gpu" from a backend list if CUDA or ROCM is not enabled.
-
-  This allows us to simply hardcode lists including "gpu" here and in the
-  BUILD file, without causing failures when CUDA or ROCM isn't enabled.'
-
-  Args:
-    backends: A list of backends to filter.
-
-  Returns:
-    The filtered list of backends.
-  """
-  if cuda_is_configured():
-    return backends
-  elif rocm_is_configured():
-    return backends
-  else:
-    return [backend for backend in backends if backend != "gpu"]
-
-
-def xla_test(name,
-             srcs,
-             deps,
-             xla_test_library_deps=[],
-             backends=[],
-             blacklisted_backends=[],
-             args=[],
-             tags=[],
-             copts=[],
-             data=[],
-             backend_tags={},
-             backend_args={},
-             **kwargs):
-  """Generates cc_test targets for the given XLA backends.
-
-  This rule generates a cc_test target for one or more XLA backends and also a
-  platform-agnostic cc_library rule. The arguments are identical to cc_test with
-  two additions: 'backends' and 'backend_args'. 'backends' specifies the
-  backends to generate tests for ("cpu", "gpu"), and
-  'backend_args'/'backend_tags' specifies backend-specific args parameters to
-  use when generating the cc_test.
-
-  The name of the cc_tests are the provided name argument with the backend name
-  appended, and the cc_library target name is the provided name argument with
-  "_lib" appended. For example, if name parameter is "foo_test", then the cpu
-  test target will be "foo_test_cpu" and the cc_library target is "foo_lib".
-
-  The cc_library target can be used to link with other plugins outside of
-  xla_test.
-
-  The build rule also defines a test suite ${name} which includes the tests for
-  each of the supported backends.
-
-  Each generated cc_test target has a tag indicating which backend the test is
-  for. This tag is of the form "xla_${BACKEND}" (eg, "xla_cpu"). These
-  tags can be used to gather tests for a particular backend into a test_suite.
-
-  Examples:
-
-    # Generates the targets: foo_test_cpu and foo_test_gpu.
-    xla_test(
-        name = "foo_test",
-        srcs = ["foo_test.cc"],
-        backends = ["cpu", "gpu"],
-        deps = [...],
-    )
-=======
-    """Removes "gpu" from a backend list if CUDA is not enabled.
->>>>>>> 64498def
+    """Removes "gpu" from a backend list if CUDA or ROCM is not enabled.
 
     This allows us to simply hardcode lists including "gpu" here and in the
-    BUILD file, without causing failures when CUDA isn't enabled.'
+    BUILD file, without causing failures when CUDA or ROCM isn't enabled.'
 
     Args:
       backends: A list of backends to filter.
@@ -92,6 +24,8 @@
       The filtered list of backends.
     """
     if cuda_is_configured():
+        return backends
+    elif rocm_is_configured():
         return backends
     else:
         return [backend for backend in backends if backend != "gpu"]
@@ -207,7 +141,7 @@
         elif backend == "gpu":
             backend_deps = ["//tensorflow/compiler/xla/service:gpu_plugin"]
             backend_deps += ["//tensorflow/compiler/xla/tests:test_macros_gpu"]
-            this_backend_tags += tf_cuda_tests_tags()
+            this_backend_tags += tf_gpu_tests_tags()
         elif backend in plugins:
             backend_deps = []
             backend_deps += plugins[backend]["deps"]
