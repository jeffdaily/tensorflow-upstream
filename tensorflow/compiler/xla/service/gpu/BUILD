# Description:
#   GPU-specific components in XLA service implementation.

load("//tensorflow/compiler/xla:xla.bzl", "xla_proto_library")
load(
    "//tensorflow/core:platform/default/build_config_root.bzl",
    "if_static",
    "tf_cuda_tests_tags",
)
load("//tensorflow:tensorflow.bzl", "tf_cc_test", "tf_cuda_library")
load("@local_config_cuda//cuda:build_defs.bzl", "if_cuda")
load("@local_config_cuda//cuda:build_defs.bzl", "if_cuda_is_configured")
load("@local_config_rocm//rocm:build_defs.bzl", "if_rocm")
load("@local_config_rocm//rocm:build_defs.bzl", "if_rocm_is_configured")

licenses(["notice"])  # Apache 2.0

package(default_visibility = [":friends"])

package_group(
    name = "friends",
    includes = [
        "//tensorflow/compiler/xla:friends",
    ],
)

# Filegroup used to collect source files for dependency checking.
filegroup(
    name = "c_srcs",
    data = glob([
        "**/*.cc",
        "**/*.h",
    ]),
)

xla_proto_library(
    name = "backend_configs",
    srcs = ["backend_configs.proto"],
)

cc_library(
    name = "gpu_constants",
    srcs = ["gpu_constants.cc"],
    hdrs = ["gpu_constants.h"],
    deps = [
        "//tensorflow/compiler/xla:types",
        "//tensorflow/core:framework",
    ],
)

cc_library(
    name = "partition_assignment",
    srcs = [
        "partition_assignment.cc",
    ],
    hdrs = [
        "partition_assignment.h",
    ],
    deps = [
        "//tensorflow/compiler/xla:shape_util",
        "//tensorflow/compiler/xla:types",
        "//tensorflow/compiler/xla:util",
        "//tensorflow/compiler/xla/service:hlo",
        "//tensorflow/core:lib",
        "//tensorflow/core:stream_executor_no_cuda",
        "@com_google_absl//absl/memory",
        "@com_google_absl//absl/strings:str_format",
    ],
)

# TODO(b/29140563) This target is flaky, disabled until flakiness is
# root-caused. Failed on 2016-06-08.
#tf_cc_test(
#    name = "partition_assignment_test",
#    srcs = [
#        "partition_assignment_test.cc",
#    ],
#    tags = tf_cuda_tests_tags(),
#    deps = [
#        ":partition_assignment",
#        "//tensorflow/core:stream_executor_no_cuda",
#        "//tensorflow/compiler/xla:shape_util",
#        "//tensorflow/compiler/xla:xla_data_proto",
#        "//tensorflow/compiler/xla/service:gpu_plugin",
#        "//tensorflow/compiler/xla/service:hlo",
#        "//tensorflow/compiler/xla/tests:hlo_test_base",
#        "//tensorflow/core:test_main",
#    ],
#)

tf_cc_test(
    name = "custom_call_test",
    srcs = ["custom_call_test.cc"],
    tags = ["requires-gpu-sm35"],
    deps = [
        "//tensorflow/compiler/xla:status_macros",
        "//tensorflow/compiler/xla:test_helpers",
        "//tensorflow/compiler/xla/client:xla_builder",
        "//tensorflow/compiler/xla/client/lib:constants",
        "//tensorflow/compiler/xla/service:custom_call_target_registry",
        "//tensorflow/compiler/xla/service:gpu_plugin",
        "//tensorflow/compiler/xla/tests:client_library_test_base",
        "//tensorflow/compiler/xla/tests:xla_internal_test_main",  # fixdeps: keep
        "//tensorflow/core:test",
        "@local_config_cuda//cuda:cuda_headers",
    ],
)

cc_library(
    name = "stream_assignment",
    srcs = ["stream_assignment.cc"],
    hdrs = ["stream_assignment.h"],
    deps = [
        ":ir_emission_utils",
        "//tensorflow/compiler/xla:util",
        "//tensorflow/compiler/xla/service:hlo",
        "//tensorflow/compiler/xla/service:hlo_reachability",
        "@com_google_absl//absl/container:flat_hash_map",
        "@com_google_absl//absl/container:flat_hash_set",
        "@com_google_absl//absl/memory",
    ],
)

tf_cc_test(
    name = "stream_assignment_test",
    srcs = [
        "stream_assignment_test.cc",
    ],
    deps = [
        ":stream_assignment",
        "//tensorflow/compiler/xla:test_helpers",
        "//tensorflow/compiler/xla:types",
        "//tensorflow/compiler/xla/service:hlo",
        "//tensorflow/compiler/xla/tests:hlo_test_base",
        "//tensorflow/compiler/xla/tests:test_utils",
        "//tensorflow/compiler/xla/tests:xla_internal_test_main",
        "//tensorflow/core:lib",
        "@com_google_absl//absl/memory",
        "@com_google_absl//absl/strings:str_format",
    ],
)

cc_library(
    name = "hlo_to_ir_bindings",
    srcs = ["hlo_to_ir_bindings.cc"],
    hdrs = ["hlo_to_ir_bindings.h"],
    deps = [
        ":buffer_allocations",
        ":ir_emission_utils",
        "//tensorflow/compiler/xla:util",
        "//tensorflow/compiler/xla/service:buffer_assignment",
        "//tensorflow/compiler/xla/service:hlo",
        "//tensorflow/compiler/xla/service/llvm_ir:alias_analysis",
        "//tensorflow/compiler/xla/service/llvm_ir:buffer_assignment_util",
        "//tensorflow/compiler/xla/service/llvm_ir:ir_array",
        "//tensorflow/compiler/xla/service/llvm_ir:llvm_util",
        "//tensorflow/compiler/xla/service/llvm_ir:tuple_ops",
        "//tensorflow/core:lib",
        "@com_google_absl//absl/container:flat_hash_map",
        "@com_google_absl//absl/container:flat_hash_set",
        "@com_google_absl//absl/strings",
        "@com_google_absl//absl/types:span",
        "@llvm//:core",
    ],
)

cc_library(
    name = "target_util",
    srcs = ["target_util.cc"],
    hdrs = ["target_util.h"],
    deps = [
        "//tensorflow/compiler/xla:util",
        "//tensorflow/compiler/xla/service/llvm_ir:llvm_util",
        "//tensorflow/compiler/xla/service/llvm_ir:ir_builder_mixin",
        "//tensorflow/core:lib",
        "@com_google_absl//absl/base",
        "@com_google_absl//absl/strings",
        "@com_google_absl//absl/types:span",
        "@llvm//:core",
        "@llvm//:support",
    ],
)

cc_library(
    name = "ir_emitter",
    srcs = [
        "ir_emitter.cc",
        "ir_emitter_nested.cc",
        "ir_emitter_unnested.cc",
    ],
    hdrs = [
        "ir_emitter.h",
        "ir_emitter_context.h",
        "ir_emitter_nested.h",
        "ir_emitter_unnested.h",
    ],
    deps = [
        ":buffer_allocations",
        ":cudnn_conv_runner",
        ":elemental_ir_emitter",
        ":gpu_constants",
        ":gpu_executable",
        ":hlo_to_ir_bindings",
        ":ir_emission_utils",
        ":nccl_all_reduce_thunk",
        ":parallel_loop_emitter",
        ":partition_assignment",
        ":target_util",
        ":thunk",
        "//tensorflow/compiler/xla:literal",
        "//tensorflow/compiler/xla:shape_util",
        "//tensorflow/compiler/xla:status_macros",
        "//tensorflow/compiler/xla:statusor",
        "//tensorflow/compiler/xla:types",
        "//tensorflow/compiler/xla:util",
        "//tensorflow/compiler/xla:window_util",
        "//tensorflow/compiler/xla:xla_data_proto",
        "//tensorflow/compiler/xla/service:buffer_assignment",
        "//tensorflow/compiler/xla/service:custom_call_target_registry",
        "//tensorflow/compiler/xla/service:elemental_ir_emitter",
        "//tensorflow/compiler/xla/service:hlo",
        "//tensorflow/compiler/xla/service:hlo_casting_utils",
        "//tensorflow/compiler/xla/service:name_uniquer",
        "//tensorflow/compiler/xla/service:pattern_matcher",
        "//tensorflow/compiler/xla/service:while_loop_analysis",
        "//tensorflow/compiler/xla/service/llvm_ir:buffer_assignment_util",
        "//tensorflow/compiler/xla/service/llvm_ir:dynamic_update_slice_util",
        "//tensorflow/compiler/xla/service/llvm_ir:fused_ir_emitter",
        "//tensorflow/compiler/xla/service/llvm_ir:ir_array",
        "//tensorflow/compiler/xla/service/llvm_ir:ir_builder_mixin",
        "//tensorflow/compiler/xla/service/llvm_ir:kernel_support_library",
        "//tensorflow/compiler/xla/service/llvm_ir:kernel_tiling",
        "//tensorflow/compiler/xla/service/llvm_ir:llvm_loop",
        "//tensorflow/compiler/xla/service/llvm_ir:llvm_util",
        "//tensorflow/compiler/xla/service/llvm_ir:loop_emitter",
        "//tensorflow/compiler/xla/service/llvm_ir:sort_util",
        "//tensorflow/compiler/xla/service/llvm_ir:tuple_ops",
        "//tensorflow/core:lib",
        "//tensorflow/core:stream_executor_no_cuda",
        "@com_google_absl//absl/algorithm:container",
        "@com_google_absl//absl/container:inlined_vector",
        "@com_google_absl//absl/memory",
        "@com_google_absl//absl/strings",
        "@com_google_absl//absl/types:optional",
        "@com_google_absl//absl/types:span",
        "@llvm//:core",
        "@llvm//:support",
    ],
)

cc_library(
    name = "parallel_loop_emitter",
    srcs = ["parallel_loop_emitter.cc"],
    hdrs = ["parallel_loop_emitter.h"],
    deps = [
        ":partition_assignment",
        "//tensorflow/compiler/xla:shape_util",
        "//tensorflow/compiler/xla:xla_data_proto",
        "//tensorflow/compiler/xla/service/llvm_ir:ir_array",
        "//tensorflow/compiler/xla/service/llvm_ir:llvm_loop",
        "//tensorflow/compiler/xla/service/llvm_ir:llvm_util",
        "//tensorflow/compiler/xla/service/llvm_ir:loop_emitter",
        "//tensorflow/core:lib",
        "@llvm//:core",
    ],
)

cc_library(
    name = "elemental_ir_emitter",
    srcs = ["elemental_ir_emitter.cc"],
    hdrs = ["elemental_ir_emitter.h"],
    deps = [
        ":ir_emission_utils",
        "//tensorflow/compiler/xla:literal",
        "//tensorflow/compiler/xla:shape_util",
        "//tensorflow/compiler/xla:status_macros",
        "//tensorflow/compiler/xla:statusor",
        "//tensorflow/compiler/xla:types",
        "//tensorflow/compiler/xla:util",
        "//tensorflow/compiler/xla:window_util",
        "//tensorflow/compiler/xla:xla_data_proto",
        "//tensorflow/compiler/xla/service:elemental_ir_emitter",
        "//tensorflow/compiler/xla/service:hlo",
        "//tensorflow/compiler/xla/service:hlo_module_config",
        "//tensorflow/compiler/xla/service/llvm_ir:ir_array",
        "//tensorflow/compiler/xla/service/llvm_ir:llvm_loop",
        "//tensorflow/compiler/xla/service/llvm_ir:llvm_util",
        "//tensorflow/compiler/xla/service/llvm_ir:loop_emitter",
        "//tensorflow/compiler/xla/service/llvm_ir:math_ops",
        "//tensorflow/core:lib",
        "@com_google_absl//absl/strings",
        "@com_google_absl//absl/types:span",
        "@llvm//:core",
        "@llvm//:support",
    ],
)

cc_library(
    name = "buffer_allocations",
    srcs = ["buffer_allocations.cc"],
    hdrs = ["buffer_allocations.h"],
    deps = [
        ":gpu_constants",
        "//tensorflow/compiler/xla:status_macros",
        "//tensorflow/compiler/xla:statusor",
        "//tensorflow/compiler/xla:types",
        "//tensorflow/compiler/xla:util",
        "//tensorflow/compiler/xla/service:buffer_assignment",
        "//tensorflow/core:lib",
        "//tensorflow/core:lib_internal",
        "//tensorflow/core:stream_executor_no_cuda",
        "//tensorflow/stream_executor:device_memory_allocator",
        "@com_google_absl//absl/container:flat_hash_map",
        "@com_google_absl//absl/memory",
        "@com_google_absl//absl/types:span",
    ],
)

cc_library(
    name = "hlo_execution_profiler",
    srcs = ["hlo_execution_profiler.cc"],
    hdrs = ["hlo_execution_profiler.h"],
    deps = [
        "//tensorflow/compiler/xla/service:hlo",
        "//tensorflow/compiler/xla/service:hlo_execution_profile",
        "//tensorflow/compiler/xla/service:stream_pool",
        "//tensorflow/core:lib",
        "//tensorflow/core:ptr_util",
        "//tensorflow/core:stream_executor_no_cuda",
        "@com_google_absl//absl/memory",
    ],
)

cc_library(
    name = "thunk",
    srcs = ["thunk.cc"],
    hdrs = ["thunk.h"],
    deps = [
        ":buffer_allocations",
        ":hlo_execution_profiler",
        "//tensorflow/compiler/xla/service:hlo",
        "//tensorflow/core:lib",
        "//tensorflow/core:stream_executor_no_cuda",
    ],
)

tf_cuda_library(
    name = "nccl_all_reduce_thunk",
    srcs = ["nccl_all_reduce_thunk.cc"],
    hdrs = ["nccl_all_reduce_thunk.h"],
    tags = ["no_rocm"],
    deps = [
        ":buffer_allocations",
        ":hlo_execution_profiler",
        ":thunk",
        "@com_google_absl//absl/container:flat_hash_set",
        "@com_google_absl//absl/synchronization",
        "//tensorflow/compiler/xla:util",
        "//tensorflow/compiler/xla/service:buffer_assignment",
        "//tensorflow/compiler/xla/service:hlo",
        "//tensorflow/core:lib",
        "//tensorflow/core:stream_executor_no_cuda",
    ] + if_cuda([
        "@local_config_nccl//:nccl",
        "//tensorflow/stream_executor/cuda:cuda_activation",
        "//tensorflow/stream_executor/cuda:cuda_gpu_executor",
    ]),
)

cc_library(
    name = "gpu_executable",
    srcs = [
        "conditional_thunk.cc",
        "convolution_thunk.cc",
        "copy_thunk.cc",
        "cudnn_batchnorm_thunk.cc",
        "custom_call_thunk.cc",
        "fft_thunk.cc",
        "for_thunk.cc",
        "gemm_thunk.cc",
        "gpu_executable.cc",
        "infeed_thunk.cc",
        "kernel_thunk.cc",
        "memset_thunk.cc",
        "outfeed_thunk.cc",
        "sequential_thunk.cc",
        "thunk_schedule.cc",
        "triangular_solve_thunk.cc",
        "tuple_thunk.cc",
        "while_thunk.cc",
    ] + if_cuda_is_configured([
        "cholesky_thunk.cc",
        "nvptx_executable.cc"
       ])
      +  if_rocm_is_configured(["amdgpu_executable.cc"]),
    hdrs = [
        "conditional_thunk.h",
        "convolution_thunk.h",
        "copy_thunk.h",
        "cudnn_batchnorm_thunk.h",
        "custom_call_thunk.h",
        "fft_thunk.h",
        "for_thunk.h",
        "gemm_thunk.h",
        "gpu_executable.h",
        "infeed_thunk.h",
        "kernel_thunk.h",
        "memset_thunk.h",
        "outfeed_thunk.h",
        "sequential_thunk.h",
        "thunk_schedule.h",
        "triangular_solve_thunk.h",
        "tuple_thunk.h",
        "while_thunk.h",
    ] + if_cuda_is_configured([
         "cholesky_thunk.h",
         "nvptx_executable.h"
     ])
      + if_rocm_is_configured(["amdgpu_executable.h"]),
    deps = [
        ":buffer_allocations",
        ":cudnn_conv_runner",
        ":hlo_execution_profiler",
        ":infeed_manager",
        ":ir_emission_utils",
        ":nccl_all_reduce_thunk",  # fixdeps: keep
        ":outfeed_manager",
        ":partition_assignment",
        ":stream_assignment",
        ":stream_executor_util",
        ":thunk",
        "//tensorflow/compiler/xla:array2d",
        "//tensorflow/compiler/xla:literal",
        "//tensorflow/compiler/xla:shape_tree",
        "//tensorflow/compiler/xla:shape_util",
        "//tensorflow/compiler/xla:status",
        "//tensorflow/compiler/xla:status_macros",
        "//tensorflow/compiler/xla:statusor",
        "//tensorflow/compiler/xla:types",
        "//tensorflow/compiler/xla:util",
        "//tensorflow/compiler/xla:xla_data_proto",
        "//tensorflow/compiler/xla/service:buffer_assignment",
        "//tensorflow/compiler/xla/service:executable",
        "//tensorflow/compiler/xla/service:hlo",
        "//tensorflow/compiler/xla/service:hlo_execution_profile",
        "//tensorflow/compiler/xla/service:logical_buffer",
        "//tensorflow/compiler/xla/service:shaped_buffer",
        "//tensorflow/compiler/xla/service:transfer_manager",
        "//tensorflow/compiler/xla/service:tuple_points_to_analysis",
        "//tensorflow/compiler/xla/service/llvm_ir:buffer_assignment_util",
        "//tensorflow/core:lib",
        "//tensorflow/core:lib_internal",
        "//tensorflow/core:stream_executor_no_cuda",
        "//tensorflow/core/profiler/lib:traceme",
        "//tensorflow/stream_executor",
        "//tensorflow/stream_executor:blas",
        "//tensorflow/stream_executor:device_memory",
        "//tensorflow/stream_executor:device_memory_allocator",
        "//tensorflow/stream_executor:kernel",
        "//tensorflow/stream_executor/cuda:cuda_stream",
        "//tensorflow/stream_executor/gpu:gpu_stream",
        "@com_google_absl//absl/algorithm:container",
        "@com_google_absl//absl/base:core_headers",
        "@com_google_absl//absl/container:flat_hash_map",
        "@com_google_absl//absl/container:flat_hash_set",
        "@com_google_absl//absl/memory",
        "@com_google_absl//absl/strings",
        "@com_google_absl//absl/strings:str_format",
        "@com_google_absl//absl/types:optional",
        "@com_google_absl//absl/types:span",
    ]
     + if_cuda_is_configured([
        ":cusolver_context",
        "//tensorflow/core/platform/default/build_config:stream_executor_cuda",
        "//tensorflow/core/platform/default/build_config:cublas_plugin",
        "//tensorflow/core/platform/default/build_config:cudnn_plugin",
        "//tensorflow/core/platform/default/build_config:cufft_plugin",
        "@local_config_cuda//cuda:cuda_headers",
     ])
     + if_rocm_is_configured([
         "//tensorflow/core/platform/default/build_config:stream_executor_rocm",
        "@local_config_rocm//rocm:rocm_headers",
     ]),
)

cc_library(
    name = "ir_emission_utils",
    srcs = ["ir_emission_utils.cc"],
    hdrs = ["ir_emission_utils.h"],
    deps = [
        ":backend_configs",
        ":target_util",
        "//tensorflow/compiler/xla:shape_util",
        "//tensorflow/compiler/xla:util",
        "//tensorflow/compiler/xla:window_util",
        "//tensorflow/compiler/xla:xla_data_proto",
        "//tensorflow/compiler/xla/service:hlo",
        "//tensorflow/compiler/xla/service/llvm_ir:llvm_util",
        "//tensorflow/core:lib",
        "@llvm//:core",
    ],
)

cc_library(
    name = "cudnn_conv_algorithm_picker",
    srcs = ["cudnn_conv_algorithm_picker.cc"],
    hdrs = ["cudnn_conv_algorithm_picker.h"],
    deps = [
        ":backend_configs",
        ":buffer_comparator",
        ":cudnn_conv_runner",
        ":gpu_autotuning_proto",
        ":gpu_executable",
        ":ir_emission_utils",
        ":redzone_allocator",
        ":stream_executor_util",
        "//tensorflow/compiler/xla:literal_util",
        "//tensorflow/compiler/xla:status_macros",
        "//tensorflow/compiler/xla:util",
        "//tensorflow/compiler/xla/service:compiler",
        "//tensorflow/compiler/xla/service:hlo",
        "//tensorflow/compiler/xla/service:hlo_casting_utils",
        "//tensorflow/compiler/xla/service:hlo_pass",
        "//tensorflow/core:autotuning_proto_cc",
        "//tensorflow/core:lib",
        "//tensorflow/core:logger",
        "//tensorflow/core:stream_executor_no_cuda",
        "//tensorflow/core/util/proto:proto_utils",
        "//tensorflow/stream_executor:device_memory_allocator",
        "@com_google_absl//absl/algorithm:container",
        "@com_google_absl//absl/strings",
        "@com_google_absl//absl/strings:str_format",
        "@com_google_absl//absl/time",
        "@com_google_absl//absl/types:optional",
    ],
)

cc_library(
    name = "miopen_conv_algorithm_picker",
    srcs = ["miopen_conv_algorithm_picker.cc"],
    hdrs = ["miopen_conv_algorithm_picker.h"],
    deps = [
        ":backend_configs",
        ":buffer_comparator",
        ":cudnn_conv_runner",
        ":gpu_executable",
        ":ir_emission_utils",
        "//tensorflow/compiler/xla:literal_util",
        "//tensorflow/compiler/xla/service:compiler",
        "//tensorflow/compiler/xla/service:hlo",
        "//tensorflow/compiler/xla/service:hlo_casting_utils",
        "//tensorflow/compiler/xla/service:hlo_pass",
        "//tensorflow/core:lib",
        "//tensorflow/core:stream_executor_no_cuda",
        "//tensorflow/stream_executor:device_memory_allocator",
        "@com_google_absl//absl/strings",
        "@com_google_absl//absl/strings:str_format",
        "@com_google_absl//absl/time",
        "@com_google_absl//absl/types:optional",
    ],
)

cc_library(
    name = "scratch_allocator",
    srcs = ["scratch_allocator.cc"],
    hdrs = ["scratch_allocator.h"],
    deps = [
        "//tensorflow/compiler/xla:status_macros",
        "//tensorflow/compiler/xla:util",
        "//tensorflow/core:stream_executor_no_cuda",
        "//tensorflow/stream_executor:device_memory_allocator",
    ],
)

cc_library(
    name = "redzone_allocator",
    srcs = ["redzone_allocator.cc"],
    hdrs = ["redzone_allocator.h"],
    deps = [
        ":gpu_constants",
        ":partition_assignment",
        ":stream_executor_util",
        "//tensorflow/compiler/xla:shape_util",
        "//tensorflow/compiler/xla:status_macros",
        "//tensorflow/compiler/xla:util",
        "//tensorflow/compiler/xla/service:hlo_module_config",
        "//tensorflow/compiler/xla/service:shaped_buffer",
        "//tensorflow/core:lib",
        "//tensorflow/core:stream_executor_no_cuda",
        "//tensorflow/stream_executor:device_memory",
        "//tensorflow/stream_executor:device_memory_allocator",
        "//tensorflow/stream_executor:stream_executor_headers",
        "//tensorflow/stream_executor/cuda:ptxas_utils",
        "@com_google_absl//absl/strings:str_format",
        "@com_google_absl//absl/types:optional",
    ],
)

tf_cc_test(
    name = "redzone_allocator_test",
    srcs = ["redzone_allocator_test.cc"],
    tags = tf_cuda_tests_tags() + ["no_rocm"],
    deps = [
        ":redzone_allocator",
        "//tensorflow/compiler/xla:status_macros",
        "//tensorflow/compiler/xla:test",
        "//tensorflow/compiler/xla:util",
        "//tensorflow/compiler/xla/service:hlo_module_config",
        "//tensorflow/compiler/xla/tests:xla_internal_test_main",  # fixdeps: keep
        "//tensorflow/core:stream_executor_no_cuda",
        "//tensorflow/core:test",
        "//tensorflow/stream_executor:device_memory_allocator",
        "//tensorflow/stream_executor:event",
        "//tensorflow/stream_executor:kernel",
    ]
     + if_cuda_is_configured([
        ":cusolver_context",
        "//tensorflow/core/platform/default/build_config:stream_executor_cuda",
        "//tensorflow/stream_executor/cuda:cuda_activation",
        "//tensorflow/stream_executor/cuda:cuda_gpu_executor",
     ])
     + if_rocm_is_configured([
        "//tensorflow/core/platform/default/build_config:stream_executor_rocm",
     ]),

)

cc_library(
    name = "cudnn_conv_runner",
    srcs = ["cudnn_conv_runner.cc"],
    hdrs = ["cudnn_conv_runner.h"],
    deps = [
        ":backend_configs",
        ":ir_emission_utils",
        ":stream_executor_util",
        "//tensorflow/compiler/xla:shape_util",
        "//tensorflow/compiler/xla:status",
        "//tensorflow/compiler/xla:status_macros",
        "//tensorflow/compiler/xla:statusor",
        "//tensorflow/compiler/xla:types",
        "//tensorflow/compiler/xla:util",
        "//tensorflow/compiler/xla:xla_data_proto",
        "//tensorflow/compiler/xla/service:hlo",
        "//tensorflow/core:stream_executor_no_cuda",
        "@com_google_absl//absl/strings",
        "@com_google_absl//absl/types:optional",
    ],
)

cc_library(
    name = "cudnn_conv_rewriter",
    srcs = ["cudnn_conv_rewriter.cc"],
    hdrs = ["cudnn_conv_rewriter.h"],
    deps = [
        ":backend_configs",
        ":ir_emission_utils",
        "//tensorflow/compiler/xla:literal",
        "//tensorflow/compiler/xla:util",
        "//tensorflow/compiler/xla:window_util",
        "//tensorflow/compiler/xla:xla_data_proto",
        "//tensorflow/compiler/xla/service:hlo",
        "//tensorflow/compiler/xla/service:hlo_pass",
        "//tensorflow/core:lib",
    ],
)

tf_cc_test(
    name = "cudnn_conv_rewriter_test",
    srcs = ["cudnn_conv_rewriter_test.cc"],
    deps = [
        ":cudnn_conv_rewriter",
        ":ir_emission_utils",
        "//tensorflow/compiler/xla:test",
        "//tensorflow/compiler/xla:test_helpers",
        "//tensorflow/compiler/xla/service:hlo",
        "//tensorflow/compiler/xla/service:hlo_matchers",
        "//tensorflow/compiler/xla/service:shape_inference",
        "//tensorflow/compiler/xla/tests:hlo_test_base",
        "//tensorflow/compiler/xla/tests:xla_internal_test_main",  # fixdeps: keep
        "//tensorflow/core:test",
    ],
)

cc_library(
    name = "cusolver_context",
<<<<<<< HEAD
    srcs = ["cusolver_context.cc"],
    hdrs = ["cusolver_context.h"],
    deps = [
        # LINT.IfChange
        "@local_config_cuda//cuda:cublas_headers",
        # LINT.ThenChange(//tensorflow/copy.bara.sky:cublas_headers)
=======
    srcs = if_cuda_is_configured([
           "cusolver_context.cc"
           ]),
    hdrs = if_cuda_is_configured([
          "cusolver_context.h"
       ]),
    deps =  if_cuda_is_configured([
>>>>>>> 0009e745
        "@local_config_cuda//cuda:cuda_headers",
        "//tensorflow/compiler/xla:statusor",
        "//tensorflow/compiler/xla:types",
        "//tensorflow/compiler/xla:util",
        "//tensorflow/core:lib",
        "//tensorflow/core:stream_executor_no_cuda",
        "//tensorflow/stream_executor:blas",
    ] + if_static(
        ["@local_config_cuda//cuda:cusolver"],
        ["//tensorflow/stream_executor/cuda:cusolver_stub"],
    )),
)

cc_library(
    name = "cusolver_rewriter",
    srcs = if_cuda_is_configured([
             "cusolver_rewriter.cc"
     ]),
    hdrs = if_cuda_is_configured([
             "cusolver_rewriter.h",
       ]),
    deps =  if_cuda_is_configured([
             ":cusolver_context",
             ":ir_emission_utils",
             ":scratch_allocator",
             "//tensorflow/compiler/xla:literal",
             "//tensorflow/compiler/xla:util",
             "//tensorflow/compiler/xla:xla_data_proto",
             "//tensorflow/compiler/xla/service:device_memory_allocator",
             "//tensorflow/compiler/xla/service:hlo",
             "//tensorflow/compiler/xla/service:hlo_pass",
             "//tensorflow/core:lib",
             "//tensorflow/core:stream_executor_no_cuda",
             "//tensorflow/stream_executor:blas",
              "@com_google_absl//absl/types:optional",
      ]),
)

cc_library(
    name = "instruction_fusion",
    srcs = ["instruction_fusion.cc"],
    hdrs = ["instruction_fusion.h"],
    deps = [
        ":gpu_fusible",
        ":ir_emission_utils",
        "//tensorflow/compiler/xla:shape_util",
        "//tensorflow/compiler/xla:xla_data_proto",
        "//tensorflow/compiler/xla/service:hlo",
        "//tensorflow/compiler/xla/service:instruction_fusion",
        "//tensorflow/compiler/xla/service:pattern_matcher",
        "//tensorflow/compiler/xla/service/llvm_ir:fused_ir_emitter",
        "@com_google_absl//absl/container:flat_hash_set",
    ],
)

tf_cc_test(
    name = "instruction_fusion_test",
    srcs = ["instruction_fusion_test.cc"],
    deps = [
        ":instruction_fusion",
        "//tensorflow/compiler/xla:status_macros",
        "//tensorflow/compiler/xla:util",
        "//tensorflow/compiler/xla/service:hlo",
        "//tensorflow/compiler/xla/service:hlo_matchers",
        "//tensorflow/compiler/xla/service:hlo_parser",
        "//tensorflow/compiler/xla/tests:hlo_test_base",
        "//tensorflow/compiler/xla/tests:test_utils",
        "//tensorflow/compiler/xla/tests:xla_internal_test_main",
    ],
)

cc_library(
    name = "multi_output_fusion",
    srcs = ["multi_output_fusion.cc"],
    hdrs = ["multi_output_fusion.h"],
    deps = [
        ":gpu_fusible",
        ":instruction_fusion",
        ":ir_emission_utils",
        "//tensorflow/compiler/xla:shape_util",
        "//tensorflow/compiler/xla/service:hlo",
        "//tensorflow/compiler/xla/service:multi_output_fusion",
        "//tensorflow/core:lib",
        "@com_google_absl//absl/algorithm:container",
        "@com_google_absl//absl/container:flat_hash_set",
    ],
)

tf_cc_test(
    name = "multi_output_fusion_test",
    srcs = ["multi_output_fusion_test.cc"],
    deps = [
        ":instruction_fusion",
        ":multi_output_fusion",
        "//tensorflow/compiler/xla:status_macros",
        "//tensorflow/compiler/xla:util",
        "//tensorflow/compiler/xla/service:hlo",
        "//tensorflow/compiler/xla/service:hlo_matchers",
        "//tensorflow/compiler/xla/service:hlo_parser",
        "//tensorflow/compiler/xla/tests:hlo_test_base",
        "//tensorflow/compiler/xla/tests:xla_internal_test_main",
        "//tensorflow/core:lib",
        "@com_google_absl//absl/strings",
    ],
)

cc_library(
    name = "gpu_copy_insertion",
    srcs = ["gpu_copy_insertion.cc"],
    hdrs = ["gpu_copy_insertion.h"],
    deps = [
        ":ir_emission_utils",
        "//tensorflow/compiler/xla/service:call_graph",
        "//tensorflow/compiler/xla/service:copy_insertion",
        "//tensorflow/compiler/xla/service:hlo",
        "//tensorflow/compiler/xla/service:hlo_dataflow_analysis",
        "//tensorflow/compiler/xla/service:hlo_pass",
        "//tensorflow/core:lib",
        "@com_google_absl//absl/container:flat_hash_set",
    ],
)

cc_library(
    name = "gpu_sanitize_constant_names",
    srcs = ["gpu_sanitize_constant_names.cc"],
    hdrs = ["gpu_sanitize_constant_names.h"],
    deps = [
        "//tensorflow/compiler/xla/service:hlo",
        "//tensorflow/compiler/xla/service:hlo_pass",
        "//tensorflow/compiler/xla/service/llvm_ir:buffer_assignment_util",
        "//tensorflow/core:lib",
    ],
)

tf_cc_test(
    name = "gpu_sanitize_constant_names_test",
    srcs = ["gpu_sanitize_constant_names_test.cc"],
    tags = tf_cuda_tests_tags(),
    deps = [
        ":gpu_sanitize_constant_names",
        ":ir_emission_utils",
        "//tensorflow/compiler/xla:shape_layout",
        "//tensorflow/compiler/xla:shape_util",
        "//tensorflow/compiler/xla:status_macros",
        "//tensorflow/compiler/xla:test_helpers",
        "//tensorflow/compiler/xla:util",
        "//tensorflow/compiler/xla:xla_data_proto",
        "//tensorflow/compiler/xla/service:computation_layout",
        "//tensorflow/compiler/xla/service:hlo",
        "//tensorflow/compiler/xla/service:hlo_matchers",
        "//tensorflow/compiler/xla/service:hlo_module_config",
        "//tensorflow/compiler/xla/service:hlo_parser",
        "//tensorflow/compiler/xla/tests:hlo_test_base",
        "//tensorflow/compiler/xla/tests:test_utils",
        "//tensorflow/compiler/xla/tests:xla_internal_test_main",
        "//tensorflow/core:test",
        "@com_google_absl//absl/strings",
    ],
)

cc_library(
    name = "fusion_merger",
    srcs = ["fusion_merger.cc"],
    hdrs = ["fusion_merger.h"],
    deps = [
        ":gpu_fusible",
        ":instruction_fusion",
        "//tensorflow/compiler/xla:shape_util",
        "//tensorflow/compiler/xla:util",
        "//tensorflow/compiler/xla/service:hlo",
        "//tensorflow/compiler/xla/service:hlo_cost_analysis",
        "//tensorflow/compiler/xla/service:hlo_pass",
        "//tensorflow/compiler/xla/service/llvm_ir:fused_ir_emitter",
        "//tensorflow/core:lib",
        "@com_google_absl//absl/algorithm:container",
        "@com_google_absl//absl/strings",
    ],
)

tf_cc_test(
    name = "fusion_merger_test",
    srcs = ["fusion_merger_test.cc"],
    deps = [
        ":fusion_merger",
        ":instruction_fusion",
        "//tensorflow/compiler/xla:test_helpers",
        "//tensorflow/compiler/xla/service:hlo_matchers",
        "//tensorflow/compiler/xla/service:hlo_parser",
        "//tensorflow/compiler/xla/tests:hlo_test_base",
        "//tensorflow/compiler/xla/tests:xla_internal_test_main",
    ],
)

cc_library(
    name = "cudnn_conv_padding_legalization",
    srcs = ["cudnn_conv_padding_legalization.cc"],
    hdrs = ["cudnn_conv_padding_legalization.h"],
    deps = [
        ":ir_emission_utils",
        "//tensorflow/compiler/xla:literal",
        "//tensorflow/compiler/xla:literal_util",
        "//tensorflow/compiler/xla:util",
        "//tensorflow/compiler/xla:window_util",
        "//tensorflow/compiler/xla:xla_data_proto",
        "//tensorflow/compiler/xla/service:hlo_casting_utils",
        "//tensorflow/compiler/xla/service:hlo_creation_utils",
        "//tensorflow/compiler/xla/service:hlo_pass",
        "//tensorflow/compiler/xla/service:shape_inference",
        "@com_google_absl//absl/memory",
    ],
)

cc_library(
    name = "cudnn_conv_pad_for_tensor_cores",
    srcs = ["cudnn_conv_pad_for_tensor_cores.cc"],
    hdrs = ["cudnn_conv_pad_for_tensor_cores.h"],
    deps = [
        ":ir_emission_utils",
        "//tensorflow/compiler/xla:literal_util",
        "//tensorflow/compiler/xla:util",
        "//tensorflow/compiler/xla:window_util",
        "//tensorflow/compiler/xla/service:hlo_casting_utils",
        "//tensorflow/compiler/xla/service:hlo_pass",
    ],
)

tf_cc_test(
    name = "cudnn_conv_pad_for_tensor_cores_test",
    srcs = ["cudnn_conv_pad_for_tensor_cores_test.cc"],
    deps = [
        ":cudnn_conv_pad_for_tensor_cores",
        ":ir_emission_utils",
        "//tensorflow/compiler/xla:status_macros",
        "//tensorflow/compiler/xla:util",
        "//tensorflow/compiler/xla/service:hlo_matchers",
        "//tensorflow/compiler/xla/service:hlo_parser",
        "//tensorflow/compiler/xla/tests:hlo_test_base",
        "//tensorflow/compiler/xla/tests:xla_internal_test_main",  # build_cleaner: keep
    ],
)

cc_library(
    name = "gpu_transfer_manager",
    srcs = ["gpu_transfer_manager.cc"],
    hdrs = ["gpu_transfer_manager.h"],
    deps = [
        ":infeed_manager",
        ":gpu_compiler",
        ":outfeed_manager",
        "//tensorflow/compiler/xla:literal",
        "//tensorflow/compiler/xla:literal_util",
        "//tensorflow/compiler/xla:shape_tree",
        "//tensorflow/compiler/xla:shape_util",
        "//tensorflow/compiler/xla:status_macros",
        "//tensorflow/compiler/xla:statusor",
        "//tensorflow/compiler/xla:types",
        "//tensorflow/compiler/xla:util",
        "//tensorflow/compiler/xla:xla_data_proto",
        "//tensorflow/compiler/xla/service:generic_transfer_manager",
        "//tensorflow/compiler/xla/service:transfer_manager",
        "//tensorflow/core:lib",
        "//tensorflow/core:stream_executor_no_cuda",
        "@com_google_absl//absl/memory",
        "@llvm//:core",
    ],
    alwayslink = True,  # Contains per-platform transfer manager registration
)

cc_library(
    name = "gpu_compiler",
    srcs = if_cuda_is_configured(["nvptx_compiler.cc"])
           + if_rocm_is_configured(["amdgpu_compiler.cc"]),
    hdrs = if_cuda_is_configured([
            "nvptx_compiler.h",
            "cudnn_batchnorm_rewriter.h",
            ])
           + if_rocm_is_configured(["amdgpu_compiler.h"]),
    deps = [
        ":cudnn_conv_pad_for_tensor_cores",
        ":cudnn_conv_padding_legalization",
        ":cudnn_conv_rewriter",
        ":cudnn_fused_conv_rewriter",
        ":fusion_merger",
        ":gpu_constants",
        ":gpu_copy_insertion",
        ":gpu_executable",
        ":gpu_hlo_schedule",
        ":gpu_hlo_support_checker",
        ":gpu_layout_assignment",
        ":gpu_sanitize_constant_names",
        ":instruction_fusion",
        ":ir_emission_utils",
        ":ir_emitter",
        ":multi_output_fusion",
        ":partition_assignment",
        ":stream_assignment",
        ":stream_executor_util",
        ":variadic_op_splitter",
        "//tensorflow/compiler/xla:protobuf_util",
        "//tensorflow/compiler/xla:status_macros",
        "//tensorflow/compiler/xla:statusor",
        "//tensorflow/compiler/xla:types",
        "//tensorflow/compiler/xla:util",
        "//tensorflow/compiler/xla/service:algebraic_simplifier",
        "//tensorflow/compiler/xla/service:batchnorm_expander",
        "//tensorflow/compiler/xla/service:buffer_assignment",
        "//tensorflow/compiler/xla/service:buffer_liveness",
        "//tensorflow/compiler/xla/service:call_inliner",
        "//tensorflow/compiler/xla/service:conditional_simplifier",
        "//tensorflow/compiler/xla/service:convolution_group_converter",
        "//tensorflow/compiler/xla/service:dot_decomposer",
        "//tensorflow/compiler/xla/service:dump",
        "//tensorflow/compiler/xla/service:dynamic_index_splitter",
        "//tensorflow/compiler/xla/service:executable",
        "//tensorflow/compiler/xla/service:flatten_call_graph",
        "//tensorflow/compiler/xla/service:hlo",
        "//tensorflow/compiler/xla/service:hlo_constant_folding",
        "//tensorflow/compiler/xla/service:hlo_cse",
        "//tensorflow/compiler/xla/service:hlo_dce",
        "//tensorflow/compiler/xla/service:hlo_element_type_converter",
        "//tensorflow/compiler/xla/service:hlo_get_dimension_size_rewriter",
        "//tensorflow/compiler/xla/service:hlo_pass",
        "//tensorflow/compiler/xla/service:hlo_pass_pipeline",
        "//tensorflow/compiler/xla/service:hlo_proto",
        "//tensorflow/compiler/xla/service:hlo_proto_util",
        "//tensorflow/compiler/xla/service:hlo_subcomputation_unification",
        "//tensorflow/compiler/xla/service:hlo_verifier",
        "//tensorflow/compiler/xla/service:llvm_compiler",
        "//tensorflow/compiler/xla/service:reduce_precision_insertion",
        "//tensorflow/compiler/xla/service:reshape_mover",
        "//tensorflow/compiler/xla/service:slice_sinker",
        "//tensorflow/compiler/xla/service:sort_simplifier",
        "//tensorflow/compiler/xla/service:stable_sort_expander",
        "//tensorflow/compiler/xla/service:transpose_folding",
        "//tensorflow/compiler/xla/service:tuple_simplifier",
        "//tensorflow/compiler/xla/service:while_loop_constant_sinking",
        "//tensorflow/compiler/xla/service:while_loop_simplifier",
        "//tensorflow/compiler/xla/service:while_loop_trip_count_annotator",
        "//tensorflow/compiler/xla/service:zero_sized_hlo_elimination",
        "//tensorflow/compiler/xla/service/gpu/llvm_gpu_backend",
        "//tensorflow/compiler/xla/service/llvm_ir:llvm_util",
        "//tensorflow/core:lib",
        "//tensorflow/core:lib_internal",
        "//tensorflow/core:regexp_internal",
        "//tensorflow/core:stream_executor_no_cuda",
        "//tensorflow/core/profiler/lib:traceme",
        "//tensorflow/stream_executor:stream_executor_headers",
        "@com_google_absl//absl/container:node_hash_map",
        "@com_google_absl//absl/memory",
        "@com_google_absl//absl/strings",
        "@com_google_absl//absl/types:optional",
        "@com_google_absl//absl/types:span",
        "@llvm//:core",
    ]+
    if_cuda_is_configured([
         "cudnn_batchnorm_rewriter",
        ":cusolver_rewriter",
        ":cudnn_conv_algorithm_picker",
        "//tensorflow/core:cuda_libdevice_path",
        "//tensorflow/stream_executor/cuda:cuda_diagnostics",
        "//tensorflow/stream_executor/cuda:ptxas_utils",
    ])
    + if_rocm_is_configured([":miopen_conv_algorithm_picker",
                            "//tensorflow/core:rocm_rocdl_path",]),
    alwayslink = True,  # Contains compiler registration
)

cc_library(
    name = "cudnn_batchnorm_rewriter",
    srcs = ["cudnn_batchnorm_rewriter.cc"],
    hdrs = ["cudnn_batchnorm_rewriter.h"],
    deps = [
        ":ir_emission_utils",
        "//tensorflow/compiler/xla:literal",
        "//tensorflow/compiler/xla:literal_util",
        "//tensorflow/compiler/xla/service:hlo",
        "//tensorflow/compiler/xla/service:hlo_pass",
    ],
)

cc_library(
    name = "xfeed_queue",
    hdrs = ["xfeed_queue.h"],
    deps = ["//tensorflow/core:lib"],
)

cc_library(
    name = "infeed_manager",
    srcs = ["infeed_manager.cc"],
    hdrs = ["infeed_manager.h"],
    deps = [
        ":xfeed_queue",
        "//tensorflow/compiler/xla:shape_tree",
        "//tensorflow/compiler/xla:types",
        "//tensorflow/core:stream_executor_no_cuda",
        "@com_google_absl//absl/memory",
    ],
)

cc_library(
    name = "outfeed_manager",
    srcs = ["outfeed_manager.cc"],
    hdrs = ["outfeed_manager.h"],
    deps = [
        ":xfeed_queue",
        "//tensorflow/compiler/xla:literal",
        "//tensorflow/compiler/xla:shape_tree",
        "//tensorflow/compiler/xla:shape_util",
        "//tensorflow/compiler/xla:util",
        "//tensorflow/core:lib",
        "@com_google_absl//absl/memory",
    ],
)

cc_library(
    name = "gpu_layout_assignment",
    srcs = ["gpu_layout_assignment.cc"],
    hdrs = ["gpu_layout_assignment.h"],
    deps = [
        ":ir_emission_utils",
        ":stream_executor_util",
        "//tensorflow/compiler/xla:shape_util",
        "//tensorflow/compiler/xla:status_macros",
        "//tensorflow/compiler/xla:window_util",
        "//tensorflow/compiler/xla:xla_data_proto",
        "//tensorflow/compiler/xla/service:computation_layout",
        "//tensorflow/compiler/xla/service:hlo",
        "//tensorflow/compiler/xla/service:hlo_casting_utils",
        "//tensorflow/compiler/xla/service:layout_assignment",
        "//tensorflow/core:lib",
        "//tensorflow/core:stream_executor_no_cuda",
    ],
)

tf_cc_test(
    name = "gpu_layout_assignment_test",
    srcs = ["gpu_layout_assignment_test.cc"],
    deps = [
        ":gpu_layout_assignment",
        ":ir_emission_utils",
        "//tensorflow/compiler/xla:shape_layout",
        "//tensorflow/compiler/xla:shape_util",
        "//tensorflow/compiler/xla:xla_data_proto",
        "//tensorflow/compiler/xla/service:computation_layout",
        "//tensorflow/compiler/xla/service:hlo",
        "//tensorflow/compiler/xla/service:hlo_matchers",
        "//tensorflow/compiler/xla/service:hlo_parser",
        "//tensorflow/compiler/xla/tests:hlo_test_base",
        "//tensorflow/compiler/xla/tests:xla_internal_test_main",  # build_cleaner: keep
        "@com_google_absl//absl/strings",
    ],
)

cc_library(
    name = "gpu_hlo_schedule",
    srcs = ["gpu_hlo_schedule.cc"],
    hdrs = ["gpu_hlo_schedule.h"],
    deps = [
        ":stream_assignment",
        "//tensorflow/compiler/xla:statusor",
        "//tensorflow/compiler/xla:types",
        "//tensorflow/compiler/xla/service:buffer_value",
        "//tensorflow/compiler/xla/service:hlo",
        "//tensorflow/compiler/xla/service:hlo_memory_scheduler",
        "//tensorflow/compiler/xla/service:hlo_ordering",
        "//tensorflow/compiler/xla/service:hlo_reachability",
        "@com_google_absl//absl/memory",
    ],
)

tf_cc_test(
    name = "gpu_hlo_schedule_test",
    srcs = [
        "gpu_hlo_schedule_test.cc",
    ],
    deps = [
        ":gpu_hlo_schedule",
        ":stream_assignment",
        "//tensorflow/compiler/xla:test_helpers",
        "//tensorflow/compiler/xla:types",
        "//tensorflow/compiler/xla/service:hlo",
        "//tensorflow/compiler/xla/tests:hlo_test_base",
        "//tensorflow/compiler/xla/tests:test_utils",
        "//tensorflow/compiler/xla/tests:xla_internal_test_main",
        "@com_google_absl//absl/memory",
        "@com_google_absl//absl/strings:str_format",
    ],
)

tf_cc_test(
    name = "while_transformer_test",
    srcs = ["while_transformer_test.cc"],
    deps = [
        ":instruction_fusion",
        "//tensorflow/compiler/xla:shape_util",
        "//tensorflow/compiler/xla:test",
        "//tensorflow/compiler/xla:test_helpers",
        "//tensorflow/compiler/xla/service:copy_insertion",
        "//tensorflow/compiler/xla/service:hlo_verifier",
        "//tensorflow/compiler/xla/service:while_loop_analysis",
        "//tensorflow/compiler/xla/tests:hlo_test_base",
        "//tensorflow/compiler/xla/tests:xla_internal_test_main",
        "//tensorflow/core:test",
    ],
)

cc_library(
    name = "gpu_hlo_support_checker",
    srcs = ["gpu_hlo_support_checker.cc"],
    hdrs = ["gpu_hlo_support_checker.h"],
    deps = [
        "//tensorflow/compiler/xla:shape_util",
        "//tensorflow/compiler/xla:xla_data_proto",
        "//tensorflow/compiler/xla/service:hlo_pass",
        "//tensorflow/core:lib",
    ],
)

cc_library(
    name = "stream_executor_util",
    srcs = ["stream_executor_util.cc"],
    hdrs = ["stream_executor_util.h"],
    deps = [
        "//tensorflow/compiler/xla:shape_util",
        "//tensorflow/compiler/xla:statusor",
        "//tensorflow/compiler/xla:types",
        "//tensorflow/compiler/xla:util",
        "//tensorflow/compiler/xla:xla_data_proto",
        "//tensorflow/compiler/xla/service:hlo",
        "//tensorflow/compiler/xla/service:hlo_module_config",
        "//tensorflow/core:cuda_libdevice_path",
        "//tensorflow/core:lib",
        "//tensorflow/core:lib_internal",
        "//tensorflow/core:regexp_internal",
        "//tensorflow/core:stream_executor_no_cuda",
        "//tensorflow/core/profiler/lib:traceme",
        "//tensorflow/stream_executor:kernel_spec",
        "//tensorflow/stream_executor/cuda:ptxas_utils",
        "@com_google_absl//absl/memory",
        "@com_google_absl//absl/strings",
        "@com_google_absl//absl/types:span",
    ],
)

tf_cc_test(
    name = "gpu_hlo_support_checker_test",
    srcs = ["gpu_hlo_support_checker_test.cc"],
    deps = [
        ":gpu_hlo_support_checker",
        "//tensorflow/compiler/xla:shape_util",
        "//tensorflow/compiler/xla:test",
        "//tensorflow/compiler/xla/tests:hlo_test_base",
        "//tensorflow/compiler/xla/tests:xla_internal_test_main",
        "//tensorflow/core:protos_all_cc",
        "//tensorflow/core:test",
    ],
)

cc_library(
    name = "buffer_comparator",
    srcs = ["buffer_comparator.cc"],
    hdrs = ["buffer_comparator.h"],
    deps = [
        ":gpu_executable",
        ":partition_assignment",
        ":stream_executor_util",
        "//tensorflow/compiler/xla:shape_util",
        "//tensorflow/compiler/xla:status_macros",
        "//tensorflow/compiler/xla:util",
        "//tensorflow/compiler/xla/service:hlo_module_config",
        "//tensorflow/core:stream_executor_no_cuda",
        "//tensorflow/stream_executor:stream_executor_headers",
        "//tensorflow/stream_executor/cuda:ptxas_utils",
        "@com_google_absl//absl/strings",
    ],
)

tf_cc_test(
    name = "buffer_comparator_test",
    srcs = ["buffer_comparator_test.cc"],
    tags = ["no_rocm"]
     + tf_cuda_tests_tags(),
    deps = [
        ":buffer_comparator",
        "//tensorflow/compiler/xla:shape_util",
        "//tensorflow/compiler/xla:types",
        "//tensorflow/core:test",
        "//tensorflow/core:test_main",
        "//tensorflow/stream_executor:device_memory",
    ],
)

cc_library(
    name = "gpu_fusible",
    srcs = ["gpu_fusible.cc"],
    hdrs = ["gpu_fusible.h"],
    deps = [
        ":ir_emission_utils",
        "//tensorflow/compiler/xla:shape_util",
        "//tensorflow/compiler/xla/service:hlo",
    ],
)

tf_cc_test(
    name = "gpu_fusible_test",
    srcs = ["gpu_fusible_test.cc"],
    deps = [
        ":gpu_fusible",
        "//tensorflow/compiler/xla/service:hlo",
        "//tensorflow/compiler/xla/service:hlo_parser",
        "//tensorflow/compiler/xla/tests:hlo_test_base",
        "//tensorflow/compiler/xla/tests:xla_internal_test_main",
        "@com_google_absl//absl/strings",
    ],
)

cc_library(
    name = "cudnn_fused_conv_rewriter",
    srcs = ["cudnn_fused_conv_rewriter.cc"],
    hdrs = ["cudnn_fused_conv_rewriter.h"],
    deps = [
        ":backend_configs",
        ":ir_emission_utils",
        "//tensorflow/compiler/xla:literal_util",
        "//tensorflow/compiler/xla/service:hlo",
        "//tensorflow/compiler/xla/service:hlo_casting_utils",
        "//tensorflow/compiler/xla/service:hlo_pass",
        "//tensorflow/compiler/xla/service:pattern_matcher",
        "//tensorflow/core:stream_executor_no_cuda",
    ],
)

tf_cc_test(
    name = "cudnn_fused_conv_rewriter_test",
    srcs = ["cudnn_fused_conv_rewriter_test.cc"],
    tags = if_cuda_is_configured(tf_cuda_tests_tags()) + ["no_rocm"],
    deps = [
        ":ir_emission_utils",
        "//tensorflow/compiler/xla/service:hlo_parser",
        "//tensorflow/compiler/xla/service/gpu/tests:gpu_codegen_test",
        "//tensorflow/compiler/xla/tests:hlo_test_base",
        "//tensorflow/core:test",
        "//tensorflow/core:test_main",
        "@com_google_absl//absl/strings",
    ],
)

cc_library(
    name = "variadic_op_splitter",
    srcs = ["variadic_op_splitter.cc"],
    hdrs = ["variadic_op_splitter.h"],
    deps = [
        "//tensorflow/compiler/xla:statusor",
        "//tensorflow/compiler/xla:util",
        "//tensorflow/compiler/xla:xla_data_proto",
        "//tensorflow/compiler/xla/service:hlo",
        "//tensorflow/compiler/xla/service:hlo_pass",
        "//tensorflow/core:lib",
        "@com_google_absl//absl/strings",
        "@com_google_absl//absl/types:span",
    ],
)

tf_cc_test(
    name = "variadic_op_splitter_test",
    srcs = ["variadic_op_splitter_test.cc"],
    deps = [
        ":ir_emission_utils",
        ":variadic_op_splitter",
        "//tensorflow/compiler/xla:literal_util",
        "//tensorflow/compiler/xla:shape_util",
        "//tensorflow/compiler/xla:status_macros",
        "//tensorflow/compiler/xla:util",
        "//tensorflow/compiler/xla:xla_data_proto",
        "//tensorflow/compiler/xla/service:hlo",
        "//tensorflow/compiler/xla/service:hlo_matchers",
        "//tensorflow/compiler/xla/service:hlo_parser",
        "//tensorflow/compiler/xla/service:pattern_matcher",
        "//tensorflow/compiler/xla/tests:hlo_test_base",
    ],
)

xla_proto_library(
    name = "gpu_autotuning_proto",
    srcs = ["gpu_autotuning.proto"],
    deps = [
        "//tensorflow/compiler/xla:xla_data_proto",
        "//tensorflow/compiler/xla/service:hlo_proto",
        "//tensorflow/core:autotuning_proto_cc",
    ],
)<|MERGE_RESOLUTION|>--- conflicted
+++ resolved
@@ -683,14 +683,6 @@
 
 cc_library(
     name = "cusolver_context",
-<<<<<<< HEAD
-    srcs = ["cusolver_context.cc"],
-    hdrs = ["cusolver_context.h"],
-    deps = [
-        # LINT.IfChange
-        "@local_config_cuda//cuda:cublas_headers",
-        # LINT.ThenChange(//tensorflow/copy.bara.sky:cublas_headers)
-=======
     srcs = if_cuda_is_configured([
            "cusolver_context.cc"
            ]),
@@ -698,7 +690,6 @@
           "cusolver_context.h"
        ]),
     deps =  if_cuda_is_configured([
->>>>>>> 0009e745
         "@local_config_cuda//cuda:cuda_headers",
         "//tensorflow/compiler/xla:statusor",
         "//tensorflow/compiler/xla:types",
