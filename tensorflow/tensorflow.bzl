--- conflicted
+++ resolved
@@ -1134,17 +1134,12 @@
              format(gpu_src))
     tf_gpu_kernel_library(
         name=name + "_gpu", srcs=gpu_srcs, deps=deps, **kwargs)
-<<<<<<< HEAD
     gpu_deps.extend([":" + name + "_gpu"])
-  tf_gpu_library(
-=======
-    cuda_deps.extend([":" + name + "_gpu"])
   kwargs["tags"] = kwargs.get("tags", []) + [
       "req_dep=%s" % clean_dep("//tensorflow/core:gpu_lib"),
       "req_dep=@local_config_cuda//cuda:cuda_headers",
   ]
-  tf_cuda_library(
->>>>>>> 643eec88
+  tf_gpu_library(
       name=name,
       srcs=srcs,
       hdrs=hdrs,
