#!/usr/bin/env bash
# Copyright 2015 The TensorFlow Authors. All Rights Reserved.
#
# Licensed under the Apache License, Version 2.0 (the "License");
# you may not use this file except in compliance with the License.
# You may obtain a copy of the License at
#
#     http://www.apache.org/licenses/LICENSE-2.0
#
# Unless required by applicable law or agreed to in writing, software
# distributed under the License is distributed on an "AS IS" BASIS,
# WITHOUT WARRANTIES OR CONDITIONS OF ANY KIND, either express or implied.
# See the License for the specific language governing permissions and
# limitations under the License.
# ==============================================================================

set -e

# We don't apt-get install so that we can install a newer version of pip.
# Only needed for Ubuntu 14.04 and 16.04; not needed for 18.04 and Debian 8,9?
easy_install -U pip==9.0.3
easy_install3 -U pip==9.0.3

# Install pip packages from whl files to avoid the time-consuming process of
# building from source.

# Pin wheel==0.31.1 to work around issue
# https://github.com/pypa/auditwheel/issues/102
pip2 install wheel==0.31.1
pip3 install wheel==0.31.1

# Install last working version of setuptools. This must happen before we install
# absl-py, which uses install_requires notation introduced in setuptools 20.5.
pip2 install --upgrade setuptools==39.1.0
pip3 install --upgrade setuptools==39.1.0

pip2 install virtualenv
pip3 install virtualenv

# Install six.
pip2 install --upgrade six==1.10.0
pip3 install --upgrade six==1.10.0

# Install absl-py.
pip2 install --upgrade absl-py
pip3 install --upgrade absl-py

# Install werkzeug.
pip2 install --upgrade werkzeug==0.11.10
pip3 install --upgrade werkzeug==0.11.10

# Install bleach. html5lib will be picked up as a dependency.
pip2 install --upgrade bleach==2.0.0
pip3 install --upgrade bleach==2.0.0

# Install markdown.
pip2 install --upgrade markdown==2.6.8
pip3 install --upgrade markdown==2.6.8

# Install protobuf.
pip2 install --upgrade protobuf==3.6.0
pip3 install --upgrade protobuf==3.6.0

# Remove obsolete version of six, which can sometimes confuse virtualenv.
rm -rf /usr/lib/python3/dist-packages/six*

# numpy needs to be installed from source to fix segfaults. See:
# https://github.com/tensorflow/tensorflow/issues/6968
# This workaround isn't needed for Ubuntu 16.04 or later.
if $(cat /etc/*-release | grep -q 14.04); then
  pip2 install --no-binary=:all: --upgrade numpy==1.14.5
  pip3 install --no-binary=:all: --upgrade numpy==1.14.5
else
  pip2 install --upgrade numpy==1.14.5
  pip3 install --upgrade numpy==1.14.5
fi

pip2 install scipy==1.1.0
pip3 install scipy==1.1.0

pip2 install scikit-learn==0.18.1
pip3 install scikit-learn==0.18.1

# pandas required by `inflow`
pip2 install pandas==0.19.2
pip3 install pandas==0.19.2

# Benchmark tests require the following:
pip2 install psutil
pip3 install psutil
pip2 install py-cpuinfo
pip3 install py-cpuinfo

# pylint tests require the following:
pip2 install pylint==1.6.4
pip3 install pylint==1.6.4

# pep8 tests require the following:
pip2 install pep8
pip3 install pep8

# tf.mock require the following for python2:
pip2 install mock

pip2 install portpicker
pip3 install portpicker

# TensorFlow Serving integration tests require the following:
pip2 install grpcio
pip3 install grpcio

# Eager-to-graph execution needs astor, gast and termcolor:
pip2 install --upgrade astor
pip3 install --upgrade astor
pip2 install --upgrade gast
pip3 install --upgrade gast
pip2 install --upgrade termcolor
pip3 install --upgrade termcolor

# Keras
pip2 install keras_applications==1.0.6 --no-deps
pip3 install keras_applications==1.0.6 --no-deps
pip2 install keras_preprocessing==1.0.5 --no-deps
pip3 install keras_preprocessing==1.0.5 --no-deps
pip2 install --upgrade h5py==2.8.0
pip3 install --upgrade h5py==2.8.0

# Estimator
pip2 install tensorflow_estimator --no-deps
<<<<<<< HEAD
pip3 install tensorflow_estimator --no-deps

# Install last working version of setuptools.
pip2 install --upgrade setuptools==39.1.0
pip3 install --upgrade setuptools==39.1.0

# Install packages required by the CI unit tests
pip2 install portpicker
pip3 install portpicker
=======
pip3 install tensorflow_estimator --no-deps
>>>>>>> a2211a92
<|MERGE_RESOLUTION|>--- conflicted
+++ resolved
@@ -127,16 +127,4 @@
 
 # Estimator
 pip2 install tensorflow_estimator --no-deps
-<<<<<<< HEAD
-pip3 install tensorflow_estimator --no-deps
-
-# Install last working version of setuptools.
-pip2 install --upgrade setuptools==39.1.0
-pip3 install --upgrade setuptools==39.1.0
-
-# Install packages required by the CI unit tests
-pip2 install portpicker
-pip3 install portpicker
-=======
-pip3 install tensorflow_estimator --no-deps
->>>>>>> a2211a92
+pip3 install tensorflow_estimator --no-deps