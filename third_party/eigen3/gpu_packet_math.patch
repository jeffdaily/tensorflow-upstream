--- a/Eigen/src/Core/arch/GPU/PacketMath.h
+++ b/Eigen/src/Core/arch/GPU/PacketMath.h
@@ -100,6 +100,7 @@
   return make_double2(from, from);
 }
 
+#if defined(EIGEN_CUDA_ARCH) || defined(EIGEN_HIP_DEVICE_COMPILE)
 namespace {
 
 EIGEN_DEVICE_FUNC EIGEN_STRONG_INLINE float bitwise_and(const float& a,
@@ -211,6 +212,7 @@
 pcmp_eq<double2>(const double2& a, const double2& b) {
   return make_double2(eq_mask(a.x, b.x), eq_mask(a.y, b.y));
 }
<<<<<<< HEAD
+#endif  // EIGEN_CUDA_ARCH || EIGEN_HIP_DEVICE_COMPILE
=======
+#endif  // EIGEN_CUDA_ARCH || defined(EIGEN_HIP_DEVICE_COMPILE)
>>>>>>> f5ce1c00
 
 template<> EIGEN_DEVICE_FUNC EIGEN_STRONG_INLINE float4 plset<float4>(const float& a) {
   return make_float4(a, a+1, a+2, a+3);
--- a/Eigen/src/Geometry/arch/Geometry_SSE.h
+++ b/Eigen/src/Geometry/arch/Geometry_SSE.h
@@ -33,13 +33,14 @@
     Packet4f b = be.template packet<BAlignment,Packet4f>(0);
     Packet4f s1 = pmul(vec4f_swizzle1(a,1,2,0,2),vec4f_swizzle1(b,2,0,1,2));
     Packet4f s2 = pmul(vec4f_swizzle1(a,3,3,3,1),vec4f_swizzle1(b,0,1,2,1));
-    pstoret<float,Packet4f,ResAlignment>(
-              &res.x(),
-              padd(psub(pmul(a,vec4f_swizzle1(b,3,3,3,3)),
-                                    pmul(vec4f_swizzle1(a,2,0,1,0),
-                                               vec4f_swizzle1(b,1,2,0,0))),
-                         pxor(mask,padd(s1,s2))));
-    
+    pstoret<float, Packet4f, ResAlignment>(
+        &res.x(),
+        padd<Packet4f>(
+            psub<Packet4f>(pmul<Packet4f>(a, vec4f_swizzle1(b, 3, 3, 3, 3)),
+                           pmul<Packet4f>(vec4f_swizzle1(a, 2, 0, 1, 0),
+                                          vec4f_swizzle1(b, 1, 2, 0, 0))),
+            pxor<Packet4f>(mask, padd(s1, s2))));
+
     return res;
   }
 };<|MERGE_RESOLUTION|>--- conflicted
+++ resolved
@@ -12,11 +12,7 @@
  pcmp_eq<double2>(const double2& a, const double2& b) {
    return make_double2(eq_mask(a.x, b.x), eq_mask(a.y, b.y));
  }
-<<<<<<< HEAD
-+#endif  // EIGEN_CUDA_ARCH || EIGEN_HIP_DEVICE_COMPILE
-=======
 +#endif  // EIGEN_CUDA_ARCH || defined(EIGEN_HIP_DEVICE_COMPILE)
->>>>>>> f5ce1c00
  
  template<> EIGEN_DEVICE_FUNC EIGEN_STRONG_INLINE float4 plset<float4>(const float& a) {
    return make_float4(a, a+1, a+2, a+3);
